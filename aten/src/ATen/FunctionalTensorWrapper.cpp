
#include <ATen/FunctionalTensorWrapper.h>

#include <ATen/FunctionalInverses.h>
#include <ATen/TensorUtils.h>
#include <ATen/WrapDimUtils.h>
#include <ATen/core/IListRef.h>
#include <ATen/core/LegacyTypeDispatch.h>
#include <c10/util/Exception.h>

#include <c10/util/irange.h>

#ifndef AT_PER_OPERATOR_HEADERS
#include <ATen/Functions.h>
#else
#include <ATen/ops/_to_copy.h>
#endif

namespace at {

void FunctionalTensorWrapper::set_constructor_metadata() {
  TORCH_INTERNAL_ASSERT(value_.defined());
  // Note: "level" is a concept that we don't know how to compute in core.
  // For now I'm retroactively setting this in functorch,
  // but once Open Multiple Dispatch lands we should be able to calculate this in core.
  level_ = -1;
  // mirror all of the generic tensor metadata onto the wrapper
  copy_generic_tensor_metadata(value_.getIntrusivePtr().get(), this);
  refresh_numel();
  refresh_contiguous();
  storage_access_should_throw_ = false;
  // In general, the sizes/stride metadata on a tensor can change as it is mutated,
  // and these changes need to be reflected in the metadata of the wrapper.
  set_allow_tensor_metadata_change(true);
  key_set_ = c10::DispatchKeySet(c10::DispatchKey::Functionalize) | value_.key_set();
  // All of the keys corresponding to functorch transforms should not be copied over.
  // Functorch transforms all have their own wrapper tensors (e.g. BatchedTensorImpl) which expect
  // to participate in the functorch transforms.
  key_set_ = key_set_ - c10::functorch_transforms_ks - c10::python_ks;
<<<<<<< HEAD
  // For better error handling,
  // we also don't want our wrapper tensor to be able to dispatch directly
  // to a backend kernel.
  // Dispatching directly to e.g. a CPU kernel would always segfault,
  // because wrapper tensors don't have any real data.
  // (This should never happen because we should always hit a functionalization kernel,
  // but can help make bugs less nasty).
  // Here, we defensively remove any backend keys from the wrapper's keyset.
  // We don't want to remove actual backend bits though (say we're redispatching to autograd;
  // we need to know if we're dispatching to AutogradCPU or AutogradXLA).
  // Instead, it's sufficient to remove the `Dense` dispatch key,
  // which prevents us from accidentally trying to directly run a CPU/CUDA kernel.
  // key_set_ = key_set_.remove(c10::DispatchKey::Dense);
=======
>>>>>>> 0e3031f7
  // We override a bunch of _custom(), so make sure they get called
  // TODO: metadata copying may not actually be necessary then
  set_custom_sizes_strides(SizesStridesPolicy::CustomSizes);
  set_custom_device(true);
}

FunctionalTensorWrapper::FunctionalTensorWrapper(const Tensor& value)
  : c10::TensorImpl(
      c10::Storage(c10::make_intrusive<functionalization::FunctionalStorageImpl>(value)),
      c10::DispatchKeySet(DispatchKey::Functionalize) | value.key_set(),
      value.dtype()
    ),
    value_(value)
{
  set_constructor_metadata();
}

void FunctionalTensorWrapper::freeze_storage() const {
  functional_storage_impl()->freeze();
}

// Note [Functionalization: Alias Removal]
// When someone calls a view() op during the functionalization pass, e.g. 'b = a.view(...)',
// we link `b` and `a` to a shared Alias object to preserve the aliasing relationship.
//
// How do we do that?
//
// Every FunctionalTensorWrapper contains a dummy FunctionalStorageImpl, which subclasses from c10::StorageImpl.
// It doesn't contain any data (similar to MetaTensor storage), but it contains an Alias object that knows about the base tensor.
// When a tensor is created through a view operation, both the new and old tensor point to the same FunctionalStorageImpl.
//
// As mutations are applied to any of the views, we also queue each mutation up on the Alias object, so we can replay them.
// When the user requests a tensor that's had a view taken, we check if it's up to date.
// If it's not up to date, we first replay all of the queued up mutations onto the alias, and then re-apply the current view
// on top of the newly updated alias.
//
// Why do we queue up and lazily run mutations on the alias, instead of updating the alias eagerly?
// This behavior was taken from pytorch/xla, which the alias-removal logic was inspired from.
// One benefit of the laziness is that we save work in the cases where a user has multiple views and mutates one of them,
// but never uses the other views later in the program (in which case we'll never update the alias).
// It also has downsides though: repeatedly applying mutations to the same view without syncing
// will silently use up more and more memory as more mutations are queued up.
//
// Corresponding diagram:
//
// b = a.view(...)
//
//        a                                                    b
//        |                                                    |     If the user asks for b and it’s out of date,
//       \/                                                    \/    We regenerate b by replaying it’s views from the alias.
// . - - - - - - - - - - - - - .                    . - - - - - - - - - - - - - .
// |  FunctionalTensorWrapper  |                    |  FunctionalTensorWrapper  |
// . - - - - - - - - - - - - - .                    . - - - - - - - - - - - - - .
// |     value   |   storage   |                    |    storage    |   Value   |
// . - - - - - - - - - - - - - .                    . - - - - - - - - - - - - - .
//          |                   \                  /                      |
//          |                     \              /                        |
//          |                       . - - - - - - - - - - - - .           |
//          |                       |  FunctionalStorageImpl  |           |
//          |                       . - - - - - - - - - - - - .           |
//          |                       |         Alias           |           |
//          |                       . - - - - - - - - - - - - .           |
//          |                       /     mutations to a or b             |
//          |                     /       are queued onto Alias           |
//          |                   /                                         |
//         \/                 /                                           \/
// . - - - - - - - - - - - - - .                             . - - - - - - - - - - - - - - - .
// |        TensorImpl         |                             |             TensorImpl        |
// . - - - - - - - - - - - - - .                             . - - - - - - - - - - - - - - - .
// |   value   |   storage     |                             |    storage    |     Value     |
// . - - - - - - - - - - - - - .                             . - - - - - - - - - - - - - - - .
//          |                                                             |
//          |                                                             |
//          |                                                             |
//          |   In this picture the two tensor views their own storages,  |
//          |   have their own storages, but backends like functorch      |
//         \/   are allowed to re-alias underneath the pass               \/
// . - - - - - - - - - - - - - .                             . - - - - - - - - - - - - - - - .
// |    underyling_storage     |                             |      underyling_storage       |
// . - - - - - - - - - - - - - .                             . - - - - - - - - - - - - - - - .
//
// This constructor is only used by view ops.
// - view_value: The output tensor that we need to wrap.
// - base: The "base" of the view that `view_value` was generated from.
// See Note [Functionalization: Alias Removal Part 2] for more details on the mutation replay logic.
FunctionalTensorWrapper::FunctionalTensorWrapper(const Tensor& view_value, const FunctionalTensorWrapper* base, functionalization::ViewMeta meta)
  : c10::TensorImpl(
      c10::DispatchKeySet(DispatchKey::Functionalize),
      view_value.dtype(),
      view_value.device()
    ),
    value_(view_value)
{
  // Copy the original tensor's ViewMeta vector and push the current one.
  if (base->view_metas_.size() > 0) {
      view_metas_ = base->view_metas_;  // copy
  }
  view_metas_.push_back(meta);
  storage_ = base->storage_; // alias this tensor's storage with the base tensor's
  set_constructor_metadata();
}

functionalization::FunctionalStorageImpl* FunctionalTensorWrapper::functional_storage_impl() const {
  return static_cast<functionalization::FunctionalStorageImpl*>(storage_.unsafeGetStorageImpl());
}

void FunctionalTensorWrapper::commit_update() {
  auto storage_impl = functional_storage_impl();
  storage_impl->add_update(value_, view_metas_);
  // As an optimization, we used to mark the tensor here as "up-to-date",
  // That way, code like:
  //   x = torch.ones(1'000'000)
  //   x[0].add_(1)
  // doesn't result in an unnecessary materialization of the base.
  // This optimization results in the slice temporarily haven't incorrect
  // stride/storage_offset though, and DCE should handle that optimization anyway.
  // generation_ = storage_impl->generation();
}

bool FunctionalTensorWrapper::is_up_to_date() const {
  auto alias_generation = functional_storage_impl()->generation();
  return generation_ == alias_generation;
}

// See Note [Functionalization Pass - Inplace View Ops]
void FunctionalTensorWrapper::mutate_view_meta(at::functionalization::ViewMeta meta) {
  view_metas_.push_back(meta);
  // Note [Functionalization Pass - Inplace View Ops]
  // So, these ops are special - they're mutation AND view ops. They get special codegen.
  // An example is transpose_, e.g. `a.transpose_()`
  // Calling transpose_() should ensure that a gets an alias, and append the new ViewMeta to a's current list of ViewMetas.
  value_ = meta.forward_fn(value_, meta.out_index);
}

// Note [Functionalization: Mutation Removal]
// Mutation removal is used to take a program like this:
//
// a.add_(b)
//
// and replace it with a slightly different program that has the same semantics:
//
// tmp = a.add(b)
// a.replace_(tmp)
//
// Where the replace_() call is implemented directly in the functionalization pass, so it is transparent to the backend.
// This is useful for backends that aren't able to handle certain types of mutations, like functorch.
//
// Why do we need to wrap every tensor in a FunctionalTensorWrapper? Consider this program:
//
// Before:
// tensor.add_(batched_tensor)
//
// After:
// tmp = tensor.add(batched_tensor)
// tensor.replace_(tmp)
//
// In the above, tmp is a batched tensor (because adding a normal tensor to a batched tensor does broadcasting and creates a batched tensor).
// But we can't just replace the underlying memory backing `tensor` with `tmp` - a batched tensor takes up more space!
// Instead, every input, intermediate and output of the program is wrapped in a FunctionalTensorImpl, which wraps the underlying tensor.
void FunctionalTensorWrapper::replace_(const Tensor& other) {
  // TODO: going to need to change this if we want nested functionalize() transforms.
  TORCH_INTERNAL_ASSERT(!at::functionalization::impl::isFunctionalTensor(other));
  value_ = other;
  // out= ops are allowed to resize the output tensors, mutating both the data and metadata of the tensor.
  // We need to propagate that metadata mutation to the wrapper (new size).
  set_sizes_and_strides(value_.sym_sizes(), value_.sym_strides(), value_.sym_storage_offset());
  if (dtype() != value_.unsafeGetTensorImpl()->dtype() || layout() != value_.unsafeGetTensorImpl()->layout()) {
    // .to() should not re-entrantly go through functionalization.
    at::AutoDispatchSkipFunctionalize guard;
    // and we want _to_copy() to show up in the graph, not the composite .to() operator
    // (this can happen if autograd has already run by the time we enter this code)
    value_ = at::_to_copy(value_, c10::TensorOptions().dtype(dtype()).layout(layout()));
  }
}

void FunctionalTensorWrapper::maybe_replace_storage(const Tensor& other) {
  // Note [resize_() in functionalization pass]
  // resize_() is a special operator in functionalization because it can reallocate its underlying storage.
  // This function is only ever called in the case that resize_() needs to reallocate its storage to a larger size.
  //
  // However, functionalization currently bans the following code:
  //   a = torch.ones(2)
  //   b = a.view(2)
  //   b.resize_(4) # b is a view tensor, that we are trying to increase the storage size of
  //
  // Why is this code difficult to handle?
  // The functionalization pass currently keeps aliases in sync by making the following assumptions:
  // - The “base” tensor always refers to “all of the data”
  // - Whenever you have b = view_op(a), “b” should always refer to a subset of “a”s memory.
  //
  // The code above breaks that assumption b.resize_(4) actually needs to update "a"
  // to tell it that it is now actually some slice of a pre-existing larger storage.
  // We're also no longer re-generate "b" fully from "a" anymore, since "a" refers to a slice of "b"'s data.
  //
  // This is probably fixable in theory, but:
  // - the fix would likey complicated the functionalization logic quite a bit.
  // - the primary use case for resize_() today is resizing zero-sized tensors in out= variants of operators
  // - resize_() also can give you weird results today if you try to resize_() a weirdly strided tensor.
  //
  // Given all of the above, for now we're just banning the above usage.
  TORCH_CHECK(storage().use_count() == 1, "Attempted to resize a view tensor to a larger size. This is not allowed in the functionalization pass");
  TORCH_CHECK(view_metas_.size() == 0, "Attempted to resize a view tensor to a larger size. This is not allowed in the functionalization pass");
  // If this tensor is not a view (and has no outstanding views taken out on it),
  // Then it's safe to throw out the old storage and replace it with the new, larger one.
  storage_ = c10::Storage(c10::make_intrusive<functionalization::FunctionalStorageImpl>(other));
  value_ = other;
  generation_ = 0;
  // And update the metadata on the wrapper to reflect the new sizes and strides
  set_sizes_and_strides(value_.sizes(), value_.strides());
  refresh_numel();
  // (Technically we should be guaranteed that the tensor was already contiguous,
  // since it's guaranteed not to have been a view. Doesnt hurt to run though)
  refresh_contiguous();
}


void FunctionalTensorWrapper::sync_() {
  if (is_up_to_date()) {
    return;
  }
  apply_updates();
  regenerate_from_base();
}

void FunctionalTensorWrapper::regenerate_from_base() {
  at::AutoDispatchSkipFunctionalize guard;
  auto storage_impl = functional_storage_impl();
  auto t = storage_impl->base();
  TORCH_INTERNAL_ASSERT(!at::functionalization::impl::isFunctionalTensor(t));
  // Reapply views to get the viewed tensor from the base in alias_
  for (auto& view_meta: view_metas_) {
    t = view_meta.forward_fn(t, view_meta.out_index);
  }
  TORCH_INTERNAL_ASSERT(!at::functionalization::impl::isFunctionalTensor(t));
  replace_(t);
  generation_ = storage_impl->generation();
}

bool FunctionalTensorWrapper::apply_updates() {
  // Apply all updates on alias_
  auto storage_impl = functional_storage_impl();
  return storage_impl->apply_updates();
}

const char* FunctionalTensorWrapper::tensorimpl_type_name() const {
    return "FunctionalTensorWrapper";
}

template <typename VariableVersion>
c10::intrusive_ptr<TensorImpl> FunctionalTensorWrapper::shallow_copy_and_detach_core(
    VariableVersion&& version_counter,
    bool allow_tensor_metadata_change) const {
  if (key_set_.has(DispatchKey::Python) &&
      !c10::impl::tls_is_dispatch_key_excluded(DispatchKey::Python)) {
    auto r = (*pyobj_interpreter_.load(std::memory_order_acquire))->detach(this);
    if (r) {
      r->set_version_counter(std::forward<VariableVersion>(version_counter));
      r->set_allow_tensor_metadata_change(allow_tensor_metadata_change);
      return r;
    }
  }

  // detaching creates a "view", although the view is a no-op from the original tensor.
  at::functionalization::ViewMeta nop_meta = at::functionalization::ViewMeta(
    [](const at::Tensor & base, int64_t mutated_view_idx) -> at::Tensor {
      return base;
    },
    [](const at::Tensor & base, const at::Tensor & mutated_view, int64_t mutated_view_idx) -> at::Tensor {
      return mutated_view;
    }
  );

  // important: use the "view" constructor, since the output of detach() should alias storage
  // with the input.
  auto impl = c10::make_intrusive<FunctionalTensorWrapper>(value_, this, nop_meta);

  copy_tensor_metadata(
      /*src_impl=*/this,
      /*dest_impl=*/impl.get(),
      /*version_counter=*/std::forward<VariableVersion>(version_counter),
      /*allow_tensor_metadata_change=*/allow_tensor_metadata_change);
  impl->level_ = level_;
  impl->generation_ = generation_;
  impl->view_metas_ = view_metas_;
  impl->refresh_numel();
  impl->refresh_contiguous();
  return impl;
}

c10::intrusive_ptr<TensorImpl> FunctionalTensorWrapper::shallow_copy_and_detach(
    const c10::VariableVersion& version_counter,
    bool allow_tensor_metadata_change) const {
  return shallow_copy_and_detach_core(
      version_counter, allow_tensor_metadata_change);
}

c10::intrusive_ptr<TensorImpl> FunctionalTensorWrapper::shallow_copy_and_detach(
    c10::VariableVersion&& version_counter,
    bool allow_tensor_metadata_change) const {
  return shallow_copy_and_detach_core(
      std::move(version_counter), allow_tensor_metadata_change);
}

c10::Device FunctionalTensorWrapper::device_custom() const {
  return value_.unsafeGetTensorImpl()->device();
}
at::IntArrayRef FunctionalTensorWrapper::sizes_custom() const {
  const_cast<FunctionalTensorWrapper*>(this)->sync_();
  return value_.unsafeGetTensorImpl()->sizes();
}
at::IntArrayRef FunctionalTensorWrapper::strides_custom() const {
  const_cast<FunctionalTensorWrapper*>(this)->sync_();
  return value_.unsafeGetTensorImpl()->strides();
}
int64_t FunctionalTensorWrapper::dim_custom() const {
  return value_.unsafeGetTensorImpl()->dim();
}
int64_t FunctionalTensorWrapper::numel_custom() const {
  const_cast<FunctionalTensorWrapper*>(this)->sync_();
  return value_.unsafeGetTensorImpl()->numel();
}
bool FunctionalTensorWrapper::is_contiguous_custom(at::MemoryFormat memory_format) const {
  const_cast<FunctionalTensorWrapper*>(this)->sync_();
  return value_.unsafeGetTensorImpl()->is_contiguous();
}
c10::SymIntArrayRef FunctionalTensorWrapper::sym_sizes_custom() const {
  const_cast<FunctionalTensorWrapper*>(this)->sync_();
  return value_.unsafeGetTensorImpl()->sym_sizes();
}
c10::SymIntArrayRef FunctionalTensorWrapper::sym_strides_custom() const {
  const_cast<FunctionalTensorWrapper*>(this)->sync_();
  return value_.unsafeGetTensorImpl()->sym_strides();
}
c10::SymInt FunctionalTensorWrapper::sym_size_custom(int64_t d) const {
  const_cast<FunctionalTensorWrapper*>(this)->sync_();
  return value_.unsafeGetTensorImpl()->sym_size(d);
}
c10::SymInt FunctionalTensorWrapper::sym_storage_offset_custom() const {
  const_cast<FunctionalTensorWrapper*>(this)->sync_();
  return value_.unsafeGetTensorImpl()->sym_storage_offset();
}

namespace functionalization {
namespace impl {

Tensor to_functional_tensor(const Tensor& tensor) {
  // Note [Wrapped Numbers <> Functionalization]
  if (tensor.unsafeGetTensorImpl()->is_wrapped_number()) {
      return tensor;
  }
  TORCH_INTERNAL_ASSERT_DEBUG_ONLY(!isFunctionalTensor(tensor));
  return at::detail::make_tensor<FunctionalTensorWrapper>(tensor);
}
c10::optional<Tensor> to_functional_tensor(const c10::optional<Tensor>& tensor) {
  if (tensor.has_value()) {
    return c10::make_optional<Tensor>(to_functional_tensor(*tensor));
  }
  return c10::nullopt;
}
c10::List<c10::optional<Tensor>> to_functional_tensor(const c10::List<c10::optional<Tensor>>& t_list) {
  c10::List<c10::optional<Tensor>> outputs;
  outputs.reserve(t_list.size());
  for (const auto i : c10::irange(t_list.size())) {
    outputs.push_back(to_functional_tensor(t_list[i]));
  }
  return outputs;
}
std::vector<Tensor> to_functional_tensor(ITensorListRef t_list) {
  std::vector<Tensor> outputs;
  outputs.reserve(t_list.size());
  for (const auto& tensor : t_list) {
    outputs.push_back(to_functional_tensor(tensor));
  }
  return outputs;
}

Tensor from_functional_tensor(const Tensor& tensor, bool assert_functional) {
  // Note [Wrapped Numbers <> Functionalization]
  if (!tensor.defined() || tensor.unsafeGetTensorImpl()->is_wrapped_number()) {
      return tensor;
  }
  if (isFunctionalTensor(tensor)) {
    auto impl = unsafeGetFunctionalWrapper(tensor);
    return impl->value();
  } else {
    // If the current tensor is not functional, then raise an error
    // if assert_functional is true. Otherwise, return the input.
    TORCH_INTERNAL_ASSERT(!assert_functional)
    return tensor;
  }
}
c10::optional<Tensor> from_functional_tensor(const c10::optional<Tensor>& t, bool assert_functional) {
  if (t.has_value()) {
    return c10::make_optional<Tensor>(from_functional_tensor(*t, assert_functional));
  }
  return c10::nullopt;
}
std::vector<Tensor> from_functional_tensor(ITensorListRef t_list) {
  std::vector<Tensor> outputs;
  outputs.reserve(t_list.size());
  for (const auto& tensor : t_list) {
    // from_functional_tensor(Tensor) has asserts to make sure you don't accidentally call
    // it on a non-functional input,
    // but from_functional_tensor(TensorList) can recieve a list containing both
    // functional and non-functional tensors.
    // Example of when that can happen: torch.cat(function_input_tensor, global_state_tensor).
    // When that happens, we're okay with only unwrapping the functional tensors.
    outputs.push_back(from_functional_tensor(tensor, /*assert_functional=*/false));
  }
  return outputs;
}
c10::List<c10::optional<Tensor>> from_functional_tensor(const c10::List<c10::optional<Tensor>>& t_list) {
  c10::List<c10::optional<Tensor>> outputs;
  outputs.reserve(t_list.size());
  for (const auto i : c10::irange(t_list.size())) {
    outputs.push_back(from_functional_tensor(t_list[i], /*assert_functional=*/false));
  }
  return outputs;
}

void sync(const Tensor& t) {
  if (t.unsafeGetTensorImpl()->is_wrapped_number()) {
    // Note [Wrapped Numbers <> Functionalization]
    // Unfortunately, we can't easily guarantee that wrapped numbers (scalar-tensors)
    // get wrapped up in a FunctionalTensorWrapper object, since they skip the dispatcher.
    // That shouldn't matter, since I don't think we're allowed to assign to wrapped numbers anyway.
    return;
  }
  // Not every tensor that hits a functionalization kernel is necessarily a functional tensor.
  // For example, xla_tensor.copy_(cpu_tensor) needs to hit the functionalization kernel
  // to sync xla_tensor, but not cpu_tensor.
  if (!at::functionalization::impl::isFunctionalTensor(t)) {
    return;
  }
  auto functional_impl = at::functionalization::impl::unsafeGetFunctionalWrapper(t);
  functional_impl->sync_();
}
void sync(const c10::optional<Tensor>& t) {
  if (t.has_value()) {
    sync(*t);
  }
}
void sync(ITensorListRef t_list) {
  for (const auto& t : t_list) {
    sync(t);
  }
}
void sync(const c10::List<c10::optional<Tensor>> t_list) {
  for (const auto i : c10::irange(t_list.size())) {
    sync(t_list[i]);
  }
}

void replace_(const Tensor& functional_tensor, const Tensor& other) {
  TORCH_INTERNAL_ASSERT_DEBUG_ONLY(isFunctionalTensor(functional_tensor));
  unsafeGetFunctionalWrapper(functional_tensor)->replace_(other);
}

void replace_(const ITensorListRef functional_tensor, ITensorListRef other) {
  TORCH_INTERNAL_ASSERT_DEBUG_ONLY(functional_tensor.size() == other.size());
  auto functional_tensor_it = functional_tensor.begin();
  auto other_it = other.begin();
  for (const auto i : c10::irange(functional_tensor.size())) {
    (void)i; // Suppress unused variable warning
    replace_(*functional_tensor_it++, *other_it++);
  }
}

void commit_update(const Tensor& functional_tensor) {
  TORCH_INTERNAL_ASSERT_DEBUG_ONLY(isFunctionalTensor(functional_tensor));
  unsafeGetFunctionalWrapper(functional_tensor)->commit_update();
}

void commit_update(ITensorListRef functional_tensor) {
  for (const auto& t : functional_tensor) {
    commit_update(t);
  }
}

bool isFunctionalTensor(const at::Tensor& tensor) {
  return tensor.unsafeGetTensorImpl()->key_set().has(c10::DispatchKey::Functionalize);
}

bool isFunctionalTensor(const c10::optional<Tensor>& t) {
  if (t.has_value()) {
    return isFunctionalTensor(*t);
  } else {
    return false;
  }
}

bool isFunctionalTensor(const c10::List<c10::optional<Tensor>>& t_list) {
  if (t_list.size() == 0) return false;
  auto functional_count = 0;
  for (const auto i : c10::irange(t_list.size())) {
    if (!t_list[i].has_value() || !t_list[i]->defined()) continue;
    if (isFunctionalTensor(t_list[i])) {
      ++functional_count;
    }
  }
  return functional_count > 0;
}

template <typename T>
bool isFunctionalTensorIListRef(c10::IListRef<T> list) {
  if (list.size() == 0) return false;
  auto functional_count = 0;
  for (const auto& tensor : list) {
    if (!tensor.defined()) continue;
    if (isFunctionalTensor(tensor)) {
      ++functional_count;
    }
  }
  return functional_count > 0;
}

bool isFunctionalTensor(ITensorListRef list) {
  return isFunctionalTensorIListRef(list);
}

void freeze_functional_tensor(const Tensor& tensor) {
  TORCH_INTERNAL_ASSERT(at::functionalization::impl::isFunctionalTensor(tensor));
  auto functional_base_impl = at::functionalization::impl::unsafeGetFunctionalWrapper(tensor);
  functional_base_impl->freeze_storage();
}

Tensor create_functional_tensor_with_view_meta(const at::Tensor& view_to_wrap, const at::Tensor& base, functionalization::ViewMeta meta, int64_t out_idx) {
  TORCH_INTERNAL_ASSERT(!at::functionalization::impl::isFunctionalTensor(view_to_wrap));
  TORCH_INTERNAL_ASSERT(at::functionalization::impl::isFunctionalTensor(base));
  auto functional_base_impl = at::functionalization::impl::unsafeGetFunctionalWrapper(base);
  if (out_idx != 0) {
    // Note [out_idx in ViewMeta]
    // When a view op outputs multiple tensors, each output needs its own separate ViewMeta.
    // Each ViewMeta also tracks the index of the particular output tensor, which is needed in the reverse function.
    meta = meta.to_out_idx(out_idx);
  }
  return at::detail::make_tensor<FunctionalTensorWrapper>(view_to_wrap, functional_base_impl, meta);
}

std::vector<Tensor> create_functional_tensor_with_view_meta(ITensorListRef view_to_wrap, const at::Tensor& base, functionalization::ViewMeta meta) {
  std::vector<Tensor> outputs(view_to_wrap.size());
  int64_t i = 0;
  for (const auto& tensor : view_to_wrap) {
    outputs[i] = create_functional_tensor_with_view_meta(tensor, base, meta, i);
    i++;
  }
  return outputs;
}

void mutate_view_meta(const at::Tensor& self, functionalization::ViewMeta meta) {
  TORCH_INTERNAL_ASSERT(at::functionalization::impl::isFunctionalTensor(self));
  auto self_impl = at::functionalization::impl::unsafeGetFunctionalWrapper(self);
  self_impl->mutate_view_meta(meta);
}

// Note [Propagating strides in the functionalization pass]
// In order to properly compute stride information, the functionalization pass
// calls each {view} reference implementations with meta tensors.
// The output meta tensor's stride info serves as a reference for what the correct strides should be.
void set_sizes_strides_offset(const Tensor& out, const Tensor& reference_out) {
  out.unsafeGetTensorImpl()->set_sizes_and_strides(reference_out.sym_sizes(), reference_out.sym_strides(), reference_out.sym_storage_offset());
}

void set_sizes_strides_offset(const std::vector<Tensor>& outs, const std::vector<Tensor>& reference_outs) {
  TORCH_INTERNAL_ASSERT(outs.size() == reference_outs.size());
  for (const auto i : c10::irange(reference_outs.size())) {
    set_sizes_strides_offset(outs[i], reference_outs[i]);
  }
}

thread_local bool _functionalizationReapplyViews;

bool getFunctionalizationReapplyViewsTLS() {
  return _functionalizationReapplyViews;
}
void setFunctionalizationReapplyViewsTLS(bool reapply_views) {
  _functionalizationReapplyViews = reapply_views;
}

} // namespace impl


// Given an **out-of-place** op that might internally call view/inplace ops,
// This function will "functionalize" it.
// That is, it will call the operator, but removing any intermediate views/mutations
// that are performed inside of it.
// This is useful for LTC/XLA, which would like to re-use some of our composite kernels
// from pytorch core but not have to worry about the view ops that they might call.
// e.g. at::block_diag
void functionalize_op_helper(const c10::OperatorHandle& op, torch::jit::Stack* stack) {
  const auto& schema = op.schema();
  const auto num_arguments = schema.arguments().size();
  const auto arguments_begin = stack->size() - num_arguments;
  auto arguments = torch::jit::last(stack, num_arguments);

  // Wrap all tensor-like inputs into FunctionalTensorWrappers.
  // When we re-invoke the dispatcher, this will automatically enable the functionalization pass.
  for (uint64_t idx = 0; idx < num_arguments; ++idx) {
    const auto& ivalue = arguments[idx];
    if (ivalue.isTensor()) {
      auto t = ivalue.toTensor();
      if (t.defined()) {
        TORCH_INTERNAL_ASSERT(!at::functionalization::impl::isFunctionalTensor(t),
          "The composite op functionalization fallback expects its inputs all not to be functional tensors");
        auto t_new = c10::IValue(at::functionalization::impl::to_functional_tensor(t));
        (*stack)[arguments_begin + idx] = t_new;
      }
    } else if (ivalue.isTensorList()) {
      auto tensors = ivalue.toTensorList();
      TORCH_INTERNAL_ASSERT(!at::functionalization::impl::isFunctionalTensor(tensors),
        "The composite op functionalization fallback expects its inputs all not to be functional tensors");
      auto t_new = c10::IValue(at::functionalization::impl::to_functional_tensor(tensors));
      (*stack)[arguments_begin + idx] = t_new;
    } else if (ivalue.isOptionalTensorList()) {
      auto opt_tensors = ivalue.toOptionalTensorList();
      TORCH_INTERNAL_ASSERT(!at::functionalization::impl::isFunctionalTensor(opt_tensors),
        "The composite op functionalization fallback expects its inputs all not to be functional tensors");
      auto t_new = c10::IValue(at::functionalization::impl::to_functional_tensor(opt_tensors));
      (*stack)[arguments_begin + idx] = t_new;
    }
  }

  {
    // Today when you call at::empty(device=lazy), the lazy backend decides whether or not to wrap
    // the output in a functional tensor based on TLS.
    // In this code, we're re-entrantly entering functionalization in the same call-stack,
    // so we need to manually fix up TLS as if it hadn't already been called.
    auto curr_tls = c10::impl::tls_local_dispatch_key_set();
    auto tls_reenable_functionalize = c10::impl::PODLocalDispatchKeySet();
    tls_reenable_functionalize.set_included(curr_tls.included_);
    tls_reenable_functionalize.set_excluded(curr_tls.excluded_.remove(c10::DispatchKey::Functionalize));
    c10::impl::ForceDispatchKeyGuard guard_(tls_reenable_functionalize);
    // So, we should probably provide a way to directly call a kernel registered to
    // the `CompositeExplicitAutograd` key.
    // We can't do that today, so this should be a reasonably good proxy
    // (It won't work in cases where an op has both a CompositeExplicitAutograd kernel
    // AND a dedicated meta kernel, but that probably shouldn't ever happen).
    op.redispatchBoxed(c10::DispatchKeySet(c10::DispatchKey::Meta), stack);
  }

  const auto num_returns = schema.returns().size();
  const auto returns_begin = stack->size() - num_returns;
  auto returns = torch::jit::last(stack, num_returns);

  for (const auto idx : c10::irange(num_returns)) {
    const auto& ivalue = returns[idx];
    if (ivalue.isTensor()) {
      auto t = ivalue.toTensor();
      if (!t.defined()) continue;
      at::functionalization::impl::sync(t);
      auto t_new = c10::IValue(at::functionalization::impl::from_functional_tensor(t));
      (*stack)[returns_begin + idx] = t_new;
    } else if (ivalue.isTensorList()) {
      auto tensors = ivalue.toTensorList();
      at::functionalization::impl::sync(tensors);
      auto t_new = c10::IValue(at::functionalization::impl::from_functional_tensor(tensors));
      (*stack)[returns_begin + idx] = t_new;
    } else if (ivalue.isOptionalTensorList()) {
      auto opt_tensors = ivalue.toOptionalTensorList();
      at::functionalization::impl::sync(opt_tensors);
      auto t_new = c10::IValue(at::functionalization::impl::from_functional_tensor(opt_tensors));
      (*stack)[returns_begin + idx] = t_new;
    }
  }
}



} // namespace functionalization
} // namespace at<|MERGE_RESOLUTION|>--- conflicted
+++ resolved
@@ -37,22 +37,6 @@
   // Functorch transforms all have their own wrapper tensors (e.g. BatchedTensorImpl) which expect
   // to participate in the functorch transforms.
   key_set_ = key_set_ - c10::functorch_transforms_ks - c10::python_ks;
-<<<<<<< HEAD
-  // For better error handling,
-  // we also don't want our wrapper tensor to be able to dispatch directly
-  // to a backend kernel.
-  // Dispatching directly to e.g. a CPU kernel would always segfault,
-  // because wrapper tensors don't have any real data.
-  // (This should never happen because we should always hit a functionalization kernel,
-  // but can help make bugs less nasty).
-  // Here, we defensively remove any backend keys from the wrapper's keyset.
-  // We don't want to remove actual backend bits though (say we're redispatching to autograd;
-  // we need to know if we're dispatching to AutogradCPU or AutogradXLA).
-  // Instead, it's sufficient to remove the `Dense` dispatch key,
-  // which prevents us from accidentally trying to directly run a CPU/CUDA kernel.
-  // key_set_ = key_set_.remove(c10::DispatchKey::Dense);
-=======
->>>>>>> 0e3031f7
   // We override a bunch of _custom(), so make sure they get called
   // TODO: metadata copying may not actually be necessary then
   set_custom_sizes_strides(SizesStridesPolicy::CustomSizes);
