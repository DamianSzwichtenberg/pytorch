//  Copyright © 2022 Apple Inc.

#include <ATen/ATen.h>
#include <ATen/Tensor.h>
#include <ATen/Utils.h>
#include <ATen/TensorUtils.h>
#include <ATen/mps/MPSStream.h>
#include <ATen/native/mps/OperationUtils.h>
#include <ATen/native/ReduceOpsUtils.h>
#include <ATen/native/Pool.h>
#include <torch/library.h>

namespace at {
namespace native {

using namespace std;

enum StdVarType {
  STANDARD_VARIANCE,
  STANDARD_DEVIATION
};

void set_apparent_shapes(NSMutableArray<NSNumber*> * &apparent_out_shape,
                         NSMutableArray<NSNumber*> * &apparent_in_shape,
                         int64_t num_reduce_dims,
                         int64_t num_input_dims,
                         int64_t num_output_dims,
                         IntArrayRef& input_shape,
                         NSMutableArray<NSNumber*> * &axes) {

  if(num_reduce_dims == 0) {
    /* Output shape becomes a one
     * Input shape becomes flattened
     * Because 0 reduce dims means all dims are reduced
     */
    apparent_in_shape = [NSMutableArray<NSNumber*> arrayWithCapacity:1];
    int64_t num_in_elements = 1;
    for(int i = 0; i < num_input_dims; i++) {
        num_in_elements *= input_shape[i];
    }
    apparent_in_shape[0] = [NSNumber numberWithInt:num_in_elements];

    apparent_out_shape = [NSMutableArray<NSNumber*> arrayWithCapacity:1];
    apparent_out_shape[0] = @1;
  }

  else {
    // num_output_dims in this case is number of input dims
    apparent_out_shape = [NSMutableArray<NSNumber*> arrayWithCapacity:num_output_dims];
    for(int i = 0; i < num_output_dims; i++) {
      int64_t current_input_dim = input_shape[i];

      // If the current dim is to be reduced
      bool is_reduce_dim = false;

      for(int j = 0; j < num_reduce_dims; j++) {
        if(i == [axes[j] intValue]) {
          is_reduce_dim = true;
          break;
        }
      }

      if(is_reduce_dim) {
        apparent_out_shape[i] = @1;
      }
      else {
        apparent_out_shape[i] = [NSNumber numberWithInt:current_input_dim];
      }
    }
  }

}

// Helper function to set the axes of reduction
void set_axes(NSMutableArray<NSNumber *> * &axes,
              int64_t num_reduce_dims,
              OptionalIntArrayRef opt_dim,
              int64_t num_input_dims) {
    if(num_reduce_dims == 0) {
      axes = [NSMutableArray<NSNumber*> arrayWithCapacity:1];
      axes[0] = @0;
    }
    else {
      TORCH_INTERNAL_ASSERT(opt_dim.has_value());
      IntArrayRef dim = opt_dim.value();
      axes = [NSMutableArray<NSNumber*> arrayWithCapacity:num_reduce_dims];
      for(int i = 0; i < num_reduce_dims; i++) {
        axes[i] = [NSNumber numberWithInt:maybe_wrap_dim(dim[i], num_input_dims)];
      }
    }
}

// Helper function to prepare axes and tensor shapes
void set_axes_and_shapes(const Tensor& input_t,
                         OptionalIntArrayRef opt_dims,
                         NSMutableArray<NSNumber*> * &axes,
                         NSMutableArray<NSNumber*> * &apparent_input_shape,
                         NSMutableArray<NSNumber*> * &apparent_output_shape,
                         NSMutableArray<NSNumber*> * &output_shape) {

  IntArrayRef input_shape = input_t.sizes();

  int64_t num_input_dims = input_shape.size();
  int64_t num_reduce_dims = opt_dims.has_value() ? opt_dims.value().size() : 0;
  int64_t num_output_dims;

  num_output_dims = num_reduce_dims == 0 ? 1 : num_input_dims;

  // Reduction axes
  set_axes(axes, num_reduce_dims, opt_dims, input_shape.size());

  // Shapes
  set_apparent_shapes(apparent_output_shape,
                      apparent_input_shape,
                      num_reduce_dims,
                      num_input_dims,
                      num_output_dims,
                      input_shape,
                      axes);

  // Squeeze dims for output shape
  output_shape = [NSMutableArray<NSNumber*> arrayWithCapacity:0];
  for(int i=0; i < num_output_dims; i++) {
    if([apparent_output_shape[i] longValue] != 1) {
      [output_shape addObject:apparent_output_shape[i]];
    }
  }
}

void reduction_out_mps
   (const Tensor& input_t,
    OptionalIntArrayRef opt_dim,
    bool keepdim,
    c10::optional<ScalarType> dtype,
    const Tensor& output_t,
    string reduction_type,
    string func_name) {

  IntArrayRef input_shape = input_t.sizes();

  if (opt_dim.has_value()) {
    IntArrayRef dim = opt_dim.value();
    for(int i = 0; i < dim.size(); i++) {
      auto wrap_dim = maybe_wrap_dim(dim[i], input_shape.size());
      TORCH_CHECK(wrap_dim < input_shape.size(),
      func_name+": reduction dim must be in the range of input shape")
    }
  }

  namespace native_mps = at::native::mps;

  NSMutableArray<NSNumber*> *axes = nil;
  NSMutableArray<NSNumber*> *apparent_input_shape = nil;
  NSMutableArray<NSNumber*> *apparent_output_shape = nil;
  NSMutableArray<NSNumber*> *output_shape = nil;

  set_axes_and_shapes(input_t, opt_dim, axes, apparent_input_shape, apparent_output_shape, output_shape);

  // Derive from MPSCachedGraph
  struct CachedGraph : public native_mps::MPSCachedGraph
  {
    CachedGraph(MPSGraph *graph) : MPSCachedGraph(graph) {}
    MPSGraphTensor *inputTensor_ = nil;
    MPSGraphTensor *outputTensor_ = nil;
  };

  native_mps::MPSGraphCache* cache_ = native_mps::MPSGraphCache::getInstance();

  if (output_t.numel() == 0 || input_t.numel() == 0) {
    return;
  }

  auto stream = at::mps::getCurrentMPSStream();

  @autoreleasepool {

    // TODO: Make this key proper
    NSString* ns_key = [[axes valueForKey:@"description"] componentsJoinedByString:@","];
    string key =  func_name+":" + string([ns_key UTF8String]) + ":" + native_mps::getMPSTypeString(input_t.scalar_type()) + ":" + native_mps::getMPSTypeString(output_t.scalar_type());
    CachedGraph* cachedGraph = static_cast<CachedGraph *>(cache_->LookUp(key));

    if(!cachedGraph) {
      native_mps::MPSCachedGraph *tmpCachedGraph = cache_->CreateCachedGraph(key, ^ native_mps::MPSCachedGraph * () {

        CachedGraph *newCachedGraph = nil;

        @autoreleasepool {
          MPSGraph* mpsGraph = native_mps::make_mps_graph();
          newCachedGraph = new CachedGraph(mpsGraph);

          MPSGraphTensor* inputTensor = native_mps::mpsGraphUnrankedPlaceHolder(mpsGraph, native_mps::getMPSDataType(input_t.scalar_type()));

          MPSGraphTensor* castInputTensor = nil;

          if(input_t.scalar_type() != ScalarType::Float && input_t.scalar_type() != ScalarType::Int)
            castInputTensor =  [mpsGraph castTensor:inputTensor
                                             toType:MPSDataTypeFloat32
                                               name:@"castInputTensor"];
          else
            castInputTensor = inputTensor;

          MPSGraphTensor* castOutputTensor = nil;

          if(reduction_type == "sum") {
            castOutputTensor = [mpsGraph reductionSumWithTensor:castInputTensor
                                                           axes:axes
                                                           name:nil];
          } else if(reduction_type == "prod") {
            castOutputTensor = [mpsGraph reductionProductWithTensor:castInputTensor
                                                               axes:axes
                                                               name:nil];
          } else if(reduction_type == "mean") {
            castOutputTensor = [mpsGraph meanOfTensor:inputTensor
                                                 axes:axes
                                                 name:nil];
          } else if(reduction_type == "count_nonzero") {
            MPSGraphTensor* zeros = [mpsGraph constantWithScalar:0
                                                        dataType:castInputTensor.dataType];

            MPSGraphTensor* nonZeros = [mpsGraph notEqualWithPrimaryTensor:castInputTensor
                                                           secondaryTensor:zeros
                                                                      name:nil];

            castOutputTensor = [mpsGraph reductionSumWithTensor:nonZeros
                                                           axes:axes
                                                           name:nil];
          }
          else if(reduction_type == "amax") {
            castOutputTensor = [mpsGraph reductionMaximumWithTensor:inputTensor
                                                               axes:axes
                                                               name:nil];
          } else if(reduction_type == "amin") {
            castOutputTensor = [mpsGraph reductionMinimumWithTensor:inputTensor
                                                               axes:axes
                                                               name:nil];
          }

          MPSGraphTensor* outputTensor = nil;

          if(output_t.scalar_type() != ScalarType::Float)
            outputTensor = [mpsGraph castTensor:castOutputTensor
                                         toType:(native_mps::getMPSDataType(output_t.scalar_type()))
                                           name:@"outputTensor"];
          else
            outputTensor = castOutputTensor;

          newCachedGraph->inputTensor_ = inputTensor;
          newCachedGraph->outputTensor_ = outputTensor;
        }
        return newCachedGraph;
      });
      cachedGraph = static_cast<CachedGraph *>(tmpCachedGraph);
    }

    auto inputPlaceholder = native_mps::Placeholder();

    if(apparent_input_shape)
      inputPlaceholder = native_mps::Placeholder(cachedGraph->inputTensor_, input_t, apparent_input_shape);
    else
      inputPlaceholder = native_mps::Placeholder(cachedGraph->inputTensor_, input_t);
    auto outputPlaceholder = native_mps::Placeholder(cachedGraph->outputTensor_, output_t, apparent_output_shape);
    NSDictionary<MPSGraphTensor *, MPSGraphTensorData *> *feeds = @{
      inputPlaceholder.getMPSGraphTensor() : inputPlaceholder.getMPSGraphTensorData(),
    };

    NSDictionary<MPSGraphTensor *, MPSGraphTensorData *> *results = @{
      outputPlaceholder.getMPSGraphTensor() : outputPlaceholder.getMPSGraphTensorData()
    };
    native_mps::runMPSGraph(stream, cachedGraph->graph(), feeds, results);
  }

}

TORCH_IMPL_FUNC(sum_out_mps)
   (const Tensor& input_t,
    OptionalIntArrayRef opt_dim,
    bool keepdim,
    c10::optional<ScalarType> dtype,
    const Tensor& output_t) {

<<<<<<< HEAD
    reduction_out_mps(input_t, dim, keepdim, dtype, output_t, "sum", "sum_out_mps");
=======
    reduction_out_mps(input_t, opt_dim, keepdim, dtype, output_t, MPSReductionType::SUM, "sum_out_mps");
>>>>>>> 0b5b1000
}

TORCH_IMPL_FUNC(prod_out_mps)
   (const Tensor& input_t,
    int64_t dim,
    bool keepdim,
    c10::optional<ScalarType> dtype,
    const Tensor& output_t) {

    int64_t dims[1] = {dim};

    reduction_out_mps(input_t, IntArrayRef(dims, 1), keepdim, dtype, output_t, "prod", "prod_out_mps");
}

// Taken from ReduceOps.cpp
inline ScalarType get_dtype_from_self(
    const Tensor& self,
    const optional<ScalarType>& dtype,
    bool promote_integers) {
  if (dtype.has_value()) {
    return dtype.value();
  }
  ScalarType src_type = self.scalar_type();
  if (promote_integers && at::isIntegralType(src_type, /*includeBool=*/true)) {
    return kLong;
  }
  return src_type;
}

TORCH_IMPL_FUNC(amax_out_mps)
   (const Tensor& input_t,
    IntArrayRef dim,
    bool keepdim,
    const Tensor& output_t) {

    reduction_out_mps(input_t, dim, keepdim, c10::nullopt, output_t, "amax", "amax_out_mps");
}

TORCH_IMPL_FUNC(amin_out_mps)
   (const Tensor& input_t,
    IntArrayRef dim,
    bool keepdim,
    const Tensor& output_t) {

    reduction_out_mps(input_t, dim, keepdim, c10::nullopt, output_t, "amin", "amin_out_mps");
}

Tensor prod_mps(const Tensor &self, c10::optional<ScalarType> opt_dtype) {

  auto num_dims = self.dim();

  int64_t dims[num_dims];

  for(int i = 0; i < num_dims; i++)
    dims[i] = i;

  Tensor output_t = at::native::empty_mps(
                      {},
                      get_dtype_from_self(self, opt_dtype, true),
                      c10::nullopt,
                      kMPS,
                      c10::nullopt,
                      c10::nullopt);

  reduction_out_mps(self, IntArrayRef(dims, num_dims), false, opt_dtype, const_cast<Tensor&>(output_t), "prod", "prod_mps");

  return output_t;
}


Tensor count_nonzero_mps(const Tensor& self, IntArrayRef dims){
  NSMutableArray<NSNumber*> *axes = nil;
  NSMutableArray<NSNumber*> *apparent_input_shape = nil;
  NSMutableArray<NSNumber*> *apparent_output_shape = nil;
  NSMutableArray<NSNumber*> *output_shape = nil;

  set_axes_and_shapes(self, dims, axes, apparent_input_shape, apparent_output_shape, output_shape);

  int64_t* raw_output_shape = (int64_t *)malloc([output_shape count] * sizeof(int64_t));
  for(int i=0; i < [output_shape count]; i++) {
    raw_output_shape[i] = [output_shape[i] longValue];
  }

  Tensor output_t = at::native::empty_mps(
                      IntArrayRef(raw_output_shape, [output_shape count]),
                      ScalarType::Long,
                      c10::nullopt,
                      kMPS,
                      c10::nullopt,
                      c10::nullopt);

  reduction_out_mps(self, dims, false, self.scalar_type(), const_cast<Tensor&>(output_t), "count_nonzero", "count_nonzero_mps");

  free(raw_output_shape);

  return output_t;
}

TORCH_IMPL_FUNC(mean_out_mps)
   (const Tensor& input_t,
    IntArrayRef dim,
    bool keepdim,
    c10::optional<ScalarType> dtype,
    const Tensor& output_t) {

    reduction_out_mps(input_t, dim, keepdim, dtype, output_t, "mean", "mean_out_mps");
}

TORCH_IMPL_FUNC(argmax_out_mps)
   (const Tensor& input_t,
    c10::optional<int64_t> dim,
    bool keepdim,
    const Tensor& output_t) {

    namespace native_mps = at::native::mps;

    // Derive from MPSCachedGraph
    struct CachedGraph : public native_mps::MPSCachedGraph
    {
      CachedGraph(MPSGraph *graph) : MPSCachedGraph(graph) {}
      MPSGraphTensor *inputTensor_ = nil;
      MPSGraphTensor *outputTensor_ = nil;
    };

    native_mps::MPSGraphCache* cache_ = native_mps::MPSGraphCache::getInstance();

    int64_t dim_;

    if (dim.has_value()) {
        dim_ = maybe_wrap_dim(dim.value(), input_t.dim());
        native::zero_numel_check_dims(input_t, dim_, "argmax()");
    } else {
        TORCH_CHECK_INDEX(
        input_t.numel() != 0,
        "argmax()", ": Expected reduction dim to be specified for input.numel() == 0.");
        // Since input will be flattened, take argmax along 0'th dimension
        dim_ = 0;
    }

    // Calculate the output shape according to keepdim=True
    // If there is no dim argument, the input shape is flattened
    IntArrayRef input_shape = input_t.sizes();
    int64_t num_input_dims = input_shape.size();
    NSMutableArray<NSNumber*> *apparent_in_shape = nil;
    NSMutableArray<NSNumber*> *apparent_out_shape = nil;

    if(dim.has_value()) {
        apparent_out_shape = [NSMutableArray<NSNumber*> arrayWithCapacity:num_input_dims];
        for(int i = 0; i < num_input_dims; i++) {
            if(dim_ == i)
                apparent_out_shape[i] = @1;
            else
                apparent_out_shape[i] = [NSNumber numberWithInt:input_shape[i]];
        }
    }
    else {
        apparent_in_shape = [NSMutableArray<NSNumber*> arrayWithCapacity:1];
        int64_t num_in_elements = 1;
        for(int i = 0; i < num_input_dims; i++) {
            num_in_elements *= input_shape[i];
        }
        apparent_in_shape[0] = [NSNumber numberWithInt:num_in_elements];

        apparent_out_shape = [NSMutableArray<NSNumber*> arrayWithCapacity:1];
        apparent_out_shape[0] = @1;
    }

    if (output_t.numel() == 0) {
        return;
    }

    auto stream = at::mps::getCurrentMPSStream();

    @autoreleasepool {
        string key = "argmax_out_mps:" + to_string(dim_) + ":" + native_mps::getMPSTypeString(input_t.scalar_type());
        CachedGraph* cachedGraph = static_cast<CachedGraph *>(cache_->LookUp(key));

        if(!cachedGraph) {
          native_mps::MPSCachedGraph *tmpCachedGraph = cache_->CreateCachedGraph(key, ^ native_mps::MPSCachedGraph * () {

            CachedGraph *newCachedGraph = nil;

            @autoreleasepool {
              MPSGraph* mpsGraph = native_mps::make_mps_graph();
              newCachedGraph = new CachedGraph(mpsGraph);

              MPSGraphTensor* inputTensor = native_mps::mpsGraphUnrankedPlaceHolder(mpsGraph, native_mps::getMPSDataType(input_t.scalar_type()));

              MPSGraphTensor* castInputTensor = nil;

              if(input_t.scalar_type() != ScalarType::Float &&
                 input_t.scalar_type() != ScalarType::Int   &&
                 input_t.scalar_type() != ScalarType::Half)
                castInputTensor =  [mpsGraph castTensor:inputTensor
                                                 toType:MPSDataTypeFloat32
                                                   name:@"castInputTensor"];
              else
                castInputTensor = inputTensor;

              MPSGraphTensor* argmaxOutTensor = [mpsGraph reductionArgMaximumWithTensor:castInputTensor
                                                                                   axis:(NSInteger)dim_
                                                                                   name:@"argmax_out"];
              MPSGraphTensor* outputTensor = [mpsGraph castTensor:argmaxOutTensor
                                                           toType:MPSDataTypeInt64
                                                             name:@"cast_out"];

              newCachedGraph->inputTensor_ = inputTensor;
              newCachedGraph->outputTensor_ = outputTensor;
            }
            return newCachedGraph;
          });
          cachedGraph = static_cast<CachedGraph *>(tmpCachedGraph);
        }

        native_mps::Placeholder inputPlaceholder = native_mps::Placeholder();
        if(apparent_in_shape)
            inputPlaceholder = native_mps::Placeholder(cachedGraph->inputTensor_, input_t, apparent_in_shape);
        else
            inputPlaceholder = native_mps::Placeholder(cachedGraph->inputTensor_, input_t);

        auto outputPlaceholder = native_mps::Placeholder(cachedGraph->outputTensor_, output_t, apparent_out_shape);

        NSDictionary<MPSGraphTensor *, MPSGraphTensorData *> *feeds = @{
          inputPlaceholder.getMPSGraphTensor() : inputPlaceholder.getMPSGraphTensorData(),
        };

        NSDictionary<MPSGraphTensor *, MPSGraphTensorData *> *results = @{
          outputPlaceholder.getMPSGraphTensor() : outputPlaceholder.getMPSGraphTensorData()
        };

        native_mps::runMPSGraph(stream, cachedGraph->graph(), feeds, results);

    }

}

TORCH_IMPL_FUNC(norm_out_mps)
(const Tensor& input_t,
 const OptionalScalarRef opt_p,
 IntArrayRef dim,
 bool keepdim,
 const Tensor& output_t)
{
  if (input_t.numel() == 0)
    return;
  IntArrayRef input_shape = input_t.sizes();

  for(int i = 0; i < dim.size(); i++) {
    auto wrap_dim = maybe_wrap_dim(dim[i], input_shape.size());
    TORCH_CHECK(wrap_dim < input_shape.size(),
    "norm_out_mps: reduction dim must be in the range of input shape")
  }
  namespace native_mps = at::native::mps;
  CheckedFrom c = "norm_out_mps";

  // Derive from MPSCachedGraph
  struct CachedGraph : public native_mps::MPSCachedGraph
  {
    CachedGraph(MPSGraph *graph) : MPSCachedGraph(graph) {}
    MPSGraphTensor *inputTensor_ = nil;
    MPSGraphTensor *outputTensor_ = nil;
  };

  native_mps::MPSGraphCache* cache_ = native_mps::MPSGraphCache::getInstance();

  auto p = opt_p.has_value() ? opt_p.get().to<double>() : Scalar(2.0).to<double>();
  auto reciprocal_p = 1 / p;
  bool pIsZero = (p == 0.0);
  bool pIsPosInf = (p == numeric_limits<double>::infinity());
  bool pIsNegInf = (p == -numeric_limits<double>::infinity());

  int64_t num_input_dims = input_shape.size();
  int64_t num_reduce_dims = dim.size();
  int64_t num_output_dims;

  // For output shape calculation, assume that keepdim is true
  num_output_dims = num_input_dims;
  NSMutableArray<NSNumber*> *apparent_output_shape = nil;
  NSMutableArray<NSNumber*> *apparent_input_shape = nil;

  // Reduction axes
  NSMutableArray<NSNumber *> *axes;
  set_axes(axes, num_reduce_dims, dim, input_shape.size());

  set_apparent_shapes(apparent_output_shape,
                      apparent_input_shape,
                      num_reduce_dims,
                      num_input_dims,
                      num_output_dims,
                      input_shape,
                      axes);
  if (output_t.numel() == 0) {
    return;
  }

  auto stream = at::mps::getCurrentMPSStream();

  @autoreleasepool {
    NSString* ns_key = [[axes valueForKey:@"description"] componentsJoinedByString:@","];
      string keepdim_info = (keepdim) ? "keepdim=1" : "keepdim=0";
      string key =  string("norm_out_mps:") + [ns_key UTF8String] + ":" + native_mps::getMPSTypeString(input_t.scalar_type()) + ":p" + to_string(p) + ":" + keepdim_info;

    CachedGraph* cachedGraph = static_cast<CachedGraph *>(cache_->LookUp(key));

    if(!cachedGraph) {
      native_mps::MPSCachedGraph *tmpCachedGraph = cache_->CreateCachedGraph(key, ^ native_mps::MPSCachedGraph * () {

        CachedGraph *newCachedGraph = nil;

        @autoreleasepool {
          MPSGraph* mpsGraph = native_mps::make_mps_graph();
          newCachedGraph = new CachedGraph(mpsGraph);

          MPSGraphTensor* inputTensor = native_mps::mpsGraphUnrankedPlaceHolder(mpsGraph, native_mps::getMPSDataType(input_t.scalar_type()));

          MPSGraphTensor *outputTensor;

          if (pIsZero)
          {
              MPSGraphTensor *absoluteTensor = [mpsGraph absoluteWithTensor:inputTensor
                                                                       name:nil];
              MPSGraphTensor *powerValTensor = [mpsGraph constantWithScalar:p
                                                                   dataType:native_mps::getMPSDataType(input_t.scalar_type())];
              MPSGraphTensor *powerTensor = [mpsGraph powerWithPrimaryTensor:absoluteTensor
                                                             secondaryTensor:powerValTensor
                                                                        name:nil];
              outputTensor = [mpsGraph reductionSumWithTensor:powerTensor
                                                         axes:axes
                                                         name:nil];
          }
          else if (pIsPosInf)
          {
              MPSGraphTensor *absoluteTensor = [mpsGraph absoluteWithTensor:inputTensor
                                                                       name:nil];
              outputTensor = [mpsGraph reductionMaximumWithTensor:absoluteTensor
                                                             axes:axes
                                                             name:nil];
          }
          else if (pIsNegInf)
          {
              MPSGraphTensor *absoluteTensor = [mpsGraph absoluteWithTensor:inputTensor
                                                                       name:nil];
              outputTensor = [mpsGraph reductionMinimumWithTensor:absoluteTensor
                                                             axes:axes
                                                             name:nil];
          }
          else
          {
              MPSGraphTensor *absoluteTensor = [mpsGraph absoluteWithTensor:inputTensor
                                                                       name:nil];

              MPSGraphTensor *powerValTensor = [mpsGraph constantWithScalar:p
                                                                   dataType:native_mps::getMPSDataType(input_t.scalar_type())];

              MPSGraphTensor *reciprocalPowerValTensor = [mpsGraph constantWithScalar:reciprocal_p
                                                                             dataType:native_mps::getMPSDataType(input_t.scalar_type())];

              MPSGraphTensor *powerTensor = [mpsGraph powerWithPrimaryTensor:absoluteTensor
                                                             secondaryTensor:powerValTensor
                                                                        name:nil];

              MPSGraphTensor *reductionSumTensor = [mpsGraph reductionSumWithTensor:powerTensor
                                                                         axes:axes
                                                                         name:nil];

              outputTensor = [mpsGraph powerWithPrimaryTensor:reductionSumTensor
                                              secondaryTensor:reciprocalPowerValTensor
                                                         name:nil];
          }

          newCachedGraph->inputTensor_ = inputTensor;
          newCachedGraph->outputTensor_ = outputTensor;
        }
        return newCachedGraph;
      });
      cachedGraph = static_cast<CachedGraph *>(tmpCachedGraph);
    }

    auto inputPlaceholder = native_mps::Placeholder();

    if(apparent_input_shape)
      inputPlaceholder = native_mps::Placeholder(cachedGraph->inputTensor_, input_t, apparent_input_shape);
    else
      inputPlaceholder = native_mps::Placeholder(cachedGraph->inputTensor_, input_t);

    auto outputPlaceholder = native_mps::Placeholder(cachedGraph->outputTensor_, output_t, apparent_output_shape);


    NSDictionary<MPSGraphTensor *, MPSGraphTensorData *> *feeds = @{
      inputPlaceholder.getMPSGraphTensor() : inputPlaceholder.getMPSGraphTensorData(),
    };

    NSDictionary<MPSGraphTensor *, MPSGraphTensorData *> *results = @{
      outputPlaceholder.getMPSGraphTensor() : outputPlaceholder.getMPSGraphTensorData()
    };

    native_mps::runMPSGraph(stream, cachedGraph->graph(), feeds, results);

  }
}

Tensor std_var_common_impl_mps(
  const Tensor & input_t,
  at::OptionalIntArrayRef dim,
  c10::optional<int64_t> correction,
  bool keepdim,
  StdVarType stdVarType)
{
  namespace native_mps = at::native::mps;

  IntArrayRef input_shape = input_t.sizes();
  int64_t num_input_dims = input_shape.size();

  bool use_dim = dim.has_value();
  IntArrayRef dim_value = use_dim ? dim.value() : NULL;

  if (use_dim)
  {
      string errMessage = (stdVarType == STANDARD_DEVIATION) ? "std_mps" : "var_mps";
      errMessage += ": reduction dim must be in the range of input shape";
      for(int i = 0; i < dim_value.size(); i++) {
        auto wrap_dim = maybe_wrap_dim(dim_value[i], input_shape.size());
        TORCH_CHECK(wrap_dim < input_shape.size(), errMessage.c_str())
    }
  }

  bool use_correction = correction.has_value();
  const auto correction_value = use_correction ? correction.value() : false;
  int64_t correction_n = 1;


  // Derive from MPSCachedGraph
  struct CachedGraph : public native_mps::MPSCachedGraph
  {
    CachedGraph(MPSGraph *graph) : MPSCachedGraph(graph) {}
    MPSGraphTensor *inputTensor_ = nil;
    MPSGraphTensor *outputTensor_ = nil;
  };

  native_mps::MPSGraphCache* cache_ = native_mps::MPSGraphCache::getInstance();

  int64_t num_output_dims = 0;
  NSMutableArray<NSNumber *> *axes = nil;
  NSMutableArray<NSNumber*> *apparent_output_shape = nil;
  NSMutableArray<NSNumber*> *apparent_input_shape = nil;
  int64_t* output_shape = nil;

  if ((!keepdim && !use_dim) || (!keepdim && use_dim && dim_value.size() <= 0))
  {
      // Flatten the input tensor to reduce it to one value
      apparent_input_shape = [NSMutableArray<NSNumber*> arrayWithCapacity:1];
      int64_t num_in_elements = 1;
      for(int i = 0; i < num_input_dims; i++) {
          num_in_elements *= input_shape[i];
      }
      apparent_input_shape[0] = [NSNumber numberWithInt:num_in_elements];

      // Output is a single value
      apparent_output_shape = [NSMutableArray<NSNumber*> arrayWithCapacity:1];
      apparent_output_shape[0] = @1;

      num_output_dims = 0;

      correction_n = num_in_elements;

        // Reduction axes
      axes = [NSMutableArray<NSNumber*> arrayWithCapacity:1];
      axes[0] = @0;

  }
  else if (!keepdim && use_dim && dim_value.size() > 0)
  {
      int64_t num_reduce_dims = dim_value.size();
      num_output_dims = num_input_dims;

      set_axes(axes, num_reduce_dims, dim_value, num_input_dims);
      set_apparent_shapes(apparent_output_shape,
                           apparent_input_shape,
                           num_reduce_dims,
                           num_input_dims,
                           num_output_dims,
                           input_shape,
                           axes);

      num_output_dims = (num_input_dims >= num_reduce_dims) ? (num_input_dims - num_reduce_dims) : 0; //num_input_dims;
      output_shape = (int64_t *)malloc(num_output_dims  * sizeof(int64_t));

      unsigned int curr_i = 0;
      for (int i = 0; i < num_input_dims; i++)
      {
          bool found = false;
          for (int j = 0; j < num_reduce_dims; j++)
          {
              if (i == dim_value[j])
              {
                  found = true;
                  break;
              }
          }
          if (found) continue;
          output_shape[curr_i] = input_shape[i];
          curr_i += 1;
      }

      for(int i = 0; i < num_reduce_dims; i++)
      {
          correction_n *= input_shape[dim_value[i]];
      }
      // (3, 4, 5) --> (3, 5)
  }
  else if ((keepdim && !use_dim) || (keepdim && use_dim && dim_value.size() <= 0))
  {
      num_output_dims = 0;
      int64_t num_reduce_dims = 0;
      set_axes(axes, num_reduce_dims, dim_value, input_shape.size());
      set_apparent_shapes(apparent_output_shape,
                          apparent_input_shape,
                           num_reduce_dims,
                           num_input_dims,
                           num_output_dims,
                           input_shape,
                           axes);
      num_output_dims = num_input_dims;
      output_shape = (int64_t *)malloc(num_output_dims  * sizeof(int64_t));
      for (int i = 0; i < num_input_dims; i++)
      {
          output_shape[i] = (int64_t) 1;
          correction_n *= input_shape[i];
      }
      // scalar --> vector case [[1.0034567]]
  }
  else if (keepdim && use_dim && dim_value.size() > 0)
  {
      int64_t num_reduce_dims = dim_value.size();
      num_output_dims = num_input_dims;

      set_axes(axes, num_reduce_dims, dim_value, num_input_dims);
      set_apparent_shapes(apparent_output_shape,
                           apparent_input_shape,
                           num_reduce_dims,
                           num_input_dims,
                           num_output_dims,
                           input_shape,
                           axes);

      num_output_dims = num_input_dims;//(num_input_dims >= num_reduce_dims) ? (num_input_dims - num_reduce_dims) : 0;
      output_shape = (int64_t *)malloc(num_output_dims  * sizeof(int64_t));

      for(int i = 0; i < num_reduce_dims; i++)
      {
          correction_n *= input_shape[dim_value[i]];
      }

      for (int i = 0; i < num_input_dims; i++)
      {
          output_shape[i] = [apparent_output_shape[i] longValue];
      }
  }

  Tensor output_t = at::native::empty_mps(
                      IntArrayRef(output_shape, num_output_dims),
                      input_t.scalar_type(),
                      c10::nullopt,
                      kMPS,
                      c10::nullopt,
                      c10::nullopt);

  if (output_t.numel() == 0 || input_t.numel() == 0)
  {
     return output_t;
  }

  double bessel_correction = ((double) correction_n) / ((double) (correction_n-1));

  auto stream = at::mps::getCurrentMPSStream();

  @autoreleasepool {
    string op_key = (stdVarType == STANDARD_DEVIATION) ? "std_mps" : "var_mps";
    NSString* ns_key = [[axes valueForKey:@"description"] componentsJoinedByString:@","];
    string bessel_corrected = (use_correction && correction_value) ? "unbiased " : "biased ";
    string use_dim_info = (use_dim) ? "use_dim=1:" + to_string(dim_value.size()) : "use_dim=0";
    string keepdim_info = (keepdim) ? "keepdim=1" : "keepdim=0";
    string key = op_key + use_dim_info + ":" + keepdim_info + ":" + string([ns_key UTF8String]) + ":" + native_mps::getTensorsStringKey(input_t) + ":" + bessel_corrected;

    CachedGraph* cachedGraph = static_cast<CachedGraph *>(cache_->LookUp(key));
    // Initialize once if configuration not found in cache
  if(!cachedGraph) {
      native_mps::MPSCachedGraph *tmpCachedGraph = cache_->CreateCachedGraph(key, ^ native_mps::MPSCachedGraph * () {

      CachedGraph *newCachedGraph = nil;

      @autoreleasepool {
          MPSGraph* mpsGraph = native_mps::make_mps_graph();
          newCachedGraph = new CachedGraph(mpsGraph);

          MPSGraphTensor *inputTensor = native_mps::mpsGraphUnrankedPlaceHolder(mpsGraph, native_mps::getMPSDataType(input_t.scalar_type()));
          MPSGraphTensor *outputVarTensor = [mpsGraph varianceOfTensor:inputTensor
                                                                     axes:axes
                                                                     name:nil];
          MPSGraphTensor *outputTensor;

          if (use_correction && correction_value)
          {
              MPSGraphTensor *besselTensor= [mpsGraph constantWithScalar:bessel_correction
                                                    dataType:MPSDataTypeFloat32];
              MPSGraphTensor *correctedTensor = [mpsGraph multiplicationWithPrimaryTensor: outputVarTensor
                                                                          secondaryTensor: besselTensor
                                                                                     name: nil];
              outputTensor = (stdVarType == STANDARD_DEVIATION) ?
                    [mpsGraph squareRootWithTensor:correctedTensor name:nil] : correctedTensor;
          }
          else
          {
              outputTensor = (stdVarType == STANDARD_DEVIATION) ?
                    [mpsGraph squareRootWithTensor:outputVarTensor name:nil] : outputVarTensor;
          }
          newCachedGraph->inputTensor_ = inputTensor;
          newCachedGraph->outputTensor_ = outputTensor;

      }
      return newCachedGraph;
      });
      cachedGraph = static_cast<CachedGraph *>(tmpCachedGraph);
  }
  auto inputPlaceholder = native_mps::Placeholder();

  if(apparent_input_shape)
  {
    inputPlaceholder = native_mps::Placeholder(cachedGraph->inputTensor_, input_t, apparent_input_shape);
  }
  else
  {
    inputPlaceholder = native_mps::Placeholder(cachedGraph->inputTensor_, input_t);
  }
  auto outputPlaceholder = native_mps::Placeholder(cachedGraph->outputTensor_, output_t, apparent_output_shape);

  NSDictionary<MPSGraphTensor *, MPSGraphTensorData *> *feeds = @{
      inputPlaceholder.getMPSGraphTensor() : inputPlaceholder.getMPSGraphTensorData(),
  };

  NSDictionary<MPSGraphTensor *, MPSGraphTensorData *> *results = @{
      outputPlaceholder.getMPSGraphTensor() : outputPlaceholder.getMPSGraphTensorData()
  };
  native_mps::runMPSGraph(stream, cachedGraph->graph(), feeds, results);
  }
  free(output_shape);
  return output_t;
}

Tensor var_mps(
  const Tensor & input_t,
  at::OptionalIntArrayRef dim,
  c10::optional<int64_t> correction,
  bool keepdim)
{
  return std_var_common_impl_mps(input_t, dim, correction, keepdim, STANDARD_VARIANCE);
}

Tensor std_mps(
   const Tensor & input_t,
   at::OptionalIntArrayRef dim,
   c10::optional<int64_t> correction,
   bool keepdim)
{
  return std_var_common_impl_mps(input_t, dim, correction, keepdim, STANDARD_DEVIATION);
}

TORCH_IMPL_FUNC(any_out_mps)
  (const Tensor& input_t,
   int64_t dim,
   bool keepdim,
   const Tensor& output_t)
{
    namespace native_mps = at::native::mps;

    if (output_t.numel() == 0 || input_t.numel() == 0) {
      return;
    }

    // Derive from MPSCachedGraph
    struct CachedGraph : public native_mps::MPSCachedGraph
    {
      CachedGraph(MPSGraph *graph) : MPSCachedGraph(graph) {}
      MPSGraphTensor *inputTensor_ = nil;
      MPSGraphTensor *outputTensor_ = nil;
    };

    native_mps::MPSGraphCache* cache_ = native_mps::MPSGraphCache::getInstance();
    int64_t dim_ = maybe_wrap_dim(dim, input_t.dim());
    native::zero_numel_check_dims(input_t, dim_, "any()");

    // Calculate the output shape according to keepdim=True
    // If there is no dim argument, the input shape is flattened
    IntArrayRef input_shape = input_t.sizes();
    int64_t num_input_dims = input_shape.size();
    NSMutableArray<NSNumber*> *apparent_out_shape = nil;
    apparent_out_shape = [NSMutableArray<NSNumber*> arrayWithCapacity:num_input_dims];
    for(int i = 0; i < num_input_dims; i++) {
        if(dim_ == i)
            apparent_out_shape[i] = @1;
        else
            apparent_out_shape[i] = [NSNumber numberWithInt:input_shape[i]];
    }

    auto stream = at::mps::getCurrentMPSStream();

    @autoreleasepool {
        MPSShape* input_t_shape = native_mps::getMPSShape(input_t);
        string key = string("any_out_mps:") + native_mps::getMPSShapeString(input_t_shape) + ":" + to_string(dim_) + ":" + native_mps::getMPSTypeString(input_t.scalar_type());
        CachedGraph* cachedGraph = static_cast<CachedGraph *>(cache_->LookUp(key));

        if(!cachedGraph) {
          native_mps::MPSCachedGraph *tmpCachedGraph = cache_->CreateCachedGraph(key, ^ native_mps::MPSCachedGraph * () {

            CachedGraph *newCachedGraph = nil;
            @autoreleasepool {
              MPSGraph* mpsGraph = native_mps::make_mps_graph();
              newCachedGraph = new CachedGraph(mpsGraph);

                MPSGraphTensor* outputTensor;
                MPSDataType input_type = native_mps::getMPSDataType(input_t.scalar_type());
                MPSGraphTensor* inputTensor = native_mps::mpsGraphRankedPlaceHolder(mpsGraph, input_type, input_t_shape);

                if (input_type != MPSDataTypeInt32 &&
                    input_type != MPSDataTypeFloat32 &&
                    input_type != MPSDataTypeFloat16 )
                {
                    MPSGraphTensor* inputCastedTensor = [mpsGraph castTensor:inputTensor
                                                                      toType:MPSDataTypeInt32
                                                                        name:@"any_all"];
                    MPSGraphTensor* outputCastedTensor = [mpsGraph reductionOrWithTensor:inputCastedTensor
                                                                                     axis:dim_
                                                                                     name:nil];
                    outputTensor = [mpsGraph castTensor:outputCastedTensor
                                                 toType:MPSDataTypeBool
                                                   name:@"any"];
                }
                else
                {
                    MPSGraphTensor* outputUncastedTensor = [mpsGraph reductionOrWithTensor:inputTensor
                                                                                       axis:dim_
                                                                                       name:nil];
                    outputTensor = [mpsGraph castTensor:outputUncastedTensor
                                                 toType:MPSDataTypeBool
                                                   name:@"any"];
                }
                newCachedGraph->inputTensor_ = inputTensor;
                newCachedGraph->outputTensor_ = outputTensor;

            }
            return newCachedGraph;
          });
          cachedGraph = static_cast<CachedGraph *>(tmpCachedGraph);
        }

        auto inputPlaceholder = native_mps::Placeholder(cachedGraph->inputTensor_, input_t);
        auto outputPlaceholder = native_mps::Placeholder(cachedGraph->outputTensor_, output_t, apparent_out_shape);
        NSDictionary<MPSGraphTensor *, MPSGraphTensorData *> *feeds = @{
          inputPlaceholder.getMPSGraphTensor() : inputPlaceholder.getMPSGraphTensorData(),
        };

        NSDictionary<MPSGraphTensor *, MPSGraphTensorData *> *results = @{
          outputPlaceholder.getMPSGraphTensor() : outputPlaceholder.getMPSGraphTensorData(),
        };

        native_mps::runMPSGraph(stream, cachedGraph->graph(), feeds, results);
}
}

TORCH_IMPL_FUNC(any_all_out_mps)(const Tensor& input_t, const Tensor& output_t)
{
    namespace native_mps = at::native::mps;
    if (output_t.numel() == 0 || input_t.numel() == 0) {
      return;
    }

    // Derive from MPSCachedGraph
    struct CachedGraph : public native_mps::MPSCachedGraph
    {
      CachedGraph(MPSGraph *graph) : MPSCachedGraph(graph) {}
      MPSGraphTensor *inputTensor_ = nil;
      MPSGraphTensor *outputTensor_ = nil;
    };

    native_mps::MPSGraphCache* cache_ = native_mps::MPSGraphCache::getInstance();

    auto stream = at::mps::getCurrentMPSStream();

    @autoreleasepool {
        MPSShape* input_t_shape = native_mps::getMPSShape(input_t);
        string key = string("any_all_out_mps:") + native_mps::getMPSShapeString(input_t_shape) +":" + native_mps::getMPSTypeString(input_t.scalar_type());
        CachedGraph* cachedGraph = static_cast<CachedGraph *>(cache_->LookUp(key));

        if(!cachedGraph) {
          native_mps::MPSCachedGraph *tmpCachedGraph = cache_->CreateCachedGraph(key, ^ native_mps::MPSCachedGraph * () {

            CachedGraph *newCachedGraph = nil;

            @autoreleasepool {
              MPSGraph* mpsGraph = native_mps::make_mps_graph();
              newCachedGraph = new CachedGraph(mpsGraph);

              MPSGraphTensor* outputTensor;
              MPSDataType input_type = native_mps::getMPSDataType(input_t.scalar_type());
              MPSGraphTensor* inputTensor = native_mps::mpsGraphRankedPlaceHolder(mpsGraph, input_type, input_t_shape);

              if (input_type != MPSDataTypeInt32 &&
                  input_type != MPSDataTypeFloat32 &&
                  input_type != MPSDataTypeFloat16 )
              {
                  MPSGraphTensor* inputCastedTensor = [mpsGraph castTensor:inputTensor
                                                                    toType:MPSDataTypeInt32
                                                                      name:@"any_all"];
                  MPSGraphTensor* outputCastedTensor = [mpsGraph reductionOrWithTensor:inputCastedTensor
                                                                                   axes:nil
                                                                                   name:nil];
                  outputTensor = [mpsGraph castTensor:outputCastedTensor
                                               toType:MPSDataTypeBool
                                                 name:@"any_all"];
              }
              else
              {
                  MPSGraphTensor* outputUncastedTensor = [mpsGraph reductionOrWithTensor:inputTensor
                                                                                     axes:nil
                                                                                     name:nil];
                  outputTensor = [mpsGraph castTensor:outputUncastedTensor
                                               toType:MPSDataTypeBool
                                                 name:@"any_all"];
              }
              newCachedGraph->inputTensor_ = inputTensor;
              newCachedGraph->outputTensor_ = outputTensor;

            }
            return newCachedGraph;
          });
          cachedGraph = static_cast<CachedGraph *>(tmpCachedGraph);
        }

        auto inputPlaceholder = native_mps::Placeholder(cachedGraph->inputTensor_, input_t);
        auto outputPlaceholder = native_mps::Placeholder(cachedGraph->outputTensor_, output_t);
        NSDictionary<MPSGraphTensor *, MPSGraphTensorData *> *feeds = @{
          inputPlaceholder.getMPSGraphTensor() : inputPlaceholder.getMPSGraphTensorData(),
        };

        NSDictionary<MPSGraphTensor *, MPSGraphTensorData *> *results = @{
          outputPlaceholder.getMPSGraphTensor() : outputPlaceholder.getMPSGraphTensorData(),
        };

        native_mps::runMPSGraph(stream, cachedGraph->graph(), feeds, results);
    }
}

TORCH_IMPL_FUNC(all_out_mps)
  (const Tensor& input_t,
   int64_t dim,
   bool keepdim,
   const Tensor& output_t)
{
    namespace native_mps = at::native::mps;

    if (output_t.numel() == 0 || input_t.numel() == 0) {
      return;
    }

    // Derive from MPSCachedGraph
    struct CachedGraph : public native_mps::MPSCachedGraph
    {
      CachedGraph(MPSGraph *graph) : MPSCachedGraph(graph) {}
      MPSGraphTensor *inputTensor_ = nil;
      MPSGraphTensor *outputTensor_ = nil;
    };

    native_mps::MPSGraphCache* cache_ = native_mps::MPSGraphCache::getInstance();
    int64_t dim_ = maybe_wrap_dim(dim, input_t.dim());
    native::zero_numel_check_dims(input_t, dim_, "all()");

    // Calculate the output shape according to keepdim=True
    // If there is no dim argument, the input shape is flattened
    IntArrayRef input_shape = input_t.sizes();
    int64_t num_input_dims = input_shape.size();
    NSMutableArray<NSNumber*> *apparent_out_shape = nil;
    apparent_out_shape = [NSMutableArray<NSNumber*> arrayWithCapacity:num_input_dims];
    for(int i = 0; i < num_input_dims; i++) {
        if(dim_ == i)
            apparent_out_shape[i] = @1;
        else
            apparent_out_shape[i] = [NSNumber numberWithInt:input_shape[i]];
    }

    auto stream = at::mps::getCurrentMPSStream();

    @autoreleasepool {
        MPSShape* input_t_shape = native_mps::getMPSShape(input_t);
        string key = string("all_out_mps:") + native_mps::getMPSShapeString(input_t_shape) + ":" + to_string(dim_) + ":" + native_mps::getMPSTypeString(input_t.scalar_type());
        CachedGraph* cachedGraph = static_cast<CachedGraph *>(cache_->LookUp(key));

        if(!cachedGraph) {
          native_mps::MPSCachedGraph *tmpCachedGraph = cache_->CreateCachedGraph(key, ^ native_mps::MPSCachedGraph * () {

            CachedGraph *newCachedGraph = nil;
            @autoreleasepool {
              MPSGraph* mpsGraph = native_mps::make_mps_graph();
              newCachedGraph = new CachedGraph(mpsGraph);

                MPSGraphTensor* outputTensor;
                MPSDataType input_type = native_mps::getMPSDataType(input_t.scalar_type());
                MPSGraphTensor* inputTensor = native_mps::mpsGraphRankedPlaceHolder(mpsGraph, input_type, input_t_shape);

                if (input_type != MPSDataTypeInt32 &&
                    input_type != MPSDataTypeFloat32 &&
                    input_type != MPSDataTypeFloat16 )
                {
                    MPSGraphTensor* inputCastedTensor = [mpsGraph castTensor:inputTensor
                                                                      toType:MPSDataTypeInt32
                                                                        name:@"all_all"];
                    MPSGraphTensor* outputCastedTensor = [mpsGraph reductionAndWithTensor:inputCastedTensor
                                                                                     axis:dim_
                                                                                     name:nil];
                    outputTensor = [mpsGraph castTensor:outputCastedTensor
                                                 toType:MPSDataTypeBool
                                                   name:@"all"];
                }
                else
                {
                    MPSGraphTensor* outputUncastedTensor = [mpsGraph reductionAndWithTensor:inputTensor
                                                                                       axis:dim_
                                                                                       name:nil];
                    outputTensor = [mpsGraph castTensor:outputUncastedTensor
                                                 toType:MPSDataTypeBool
                                                   name:@"all"];
                }
                newCachedGraph->inputTensor_ = inputTensor;
                newCachedGraph->outputTensor_ = outputTensor;

            }
            return newCachedGraph;
          });
          cachedGraph = static_cast<CachedGraph *>(tmpCachedGraph);
        }

        auto inputPlaceholder = native_mps::Placeholder(cachedGraph->inputTensor_, input_t);
        auto outputPlaceholder = native_mps::Placeholder(cachedGraph->outputTensor_, output_t, apparent_out_shape);
        NSDictionary<MPSGraphTensor *, MPSGraphTensorData *> *feeds = @{
          inputPlaceholder.getMPSGraphTensor() : inputPlaceholder.getMPSGraphTensorData(),
        };

        NSDictionary<MPSGraphTensor *, MPSGraphTensorData *> *results = @{
          outputPlaceholder.getMPSGraphTensor() : outputPlaceholder.getMPSGraphTensorData(),
        };

        native_mps::runMPSGraph(stream, cachedGraph->graph(), feeds, results);
  }
}

TORCH_IMPL_FUNC(all_all_out_mps)(const Tensor& input_t, const Tensor& output_t)
{
    namespace native_mps = at::native::mps;
    if (output_t.numel() == 0 || input_t.numel() == 0) {
      return;
    }

    // Derive from MPSCachedGraph
    struct CachedGraph : public native_mps::MPSCachedGraph
    {
      CachedGraph(MPSGraph *graph) : MPSCachedGraph(graph) {}
      MPSGraphTensor *inputTensor_ = nil;
      MPSGraphTensor *outputTensor_ = nil;
    };

    native_mps::MPSGraphCache* cache_ = native_mps::MPSGraphCache::getInstance();

    auto stream = at::mps::getCurrentMPSStream();

    @autoreleasepool {
        MPSShape* input_t_shape = native_mps::getMPSShape(input_t);
        string key = string("all_all_out_mps:") + native_mps::getMPSShapeString(input_t_shape) +":" + native_mps::getMPSTypeString(input_t.scalar_type());
        CachedGraph* cachedGraph = static_cast<CachedGraph *>(cache_->LookUp(key));

        if(!cachedGraph) {
          native_mps::MPSCachedGraph *tmpCachedGraph = cache_->CreateCachedGraph(key, ^ native_mps::MPSCachedGraph * () {

            CachedGraph *newCachedGraph = nil;

            @autoreleasepool {
              MPSGraph* mpsGraph = native_mps::make_mps_graph();
              newCachedGraph = new CachedGraph(mpsGraph);

              MPSGraphTensor* outputTensor;
              MPSDataType input_type = native_mps::getMPSDataType(input_t.scalar_type());
              MPSGraphTensor* inputTensor = native_mps::mpsGraphRankedPlaceHolder(mpsGraph, input_type, input_t_shape);

              if (input_type != MPSDataTypeInt32 &&
                  input_type != MPSDataTypeFloat32 &&
                  input_type != MPSDataTypeFloat16 )
              {
                  MPSGraphTensor* inputCastedTensor = [mpsGraph castTensor:inputTensor
                                                                    toType:MPSDataTypeInt32
                                                                      name:@"all_all"];
                  MPSGraphTensor* outputCastedTensor = [mpsGraph reductionAndWithTensor:inputCastedTensor
                                                                                   axes:nil
                                                                                   name:nil];
                  outputTensor = [mpsGraph castTensor:outputCastedTensor
                                               toType:MPSDataTypeBool
                                                 name:@"all_all"];
              }
              else
              {
                  MPSGraphTensor* outputUncastedTensor = [mpsGraph reductionAndWithTensor:inputTensor
                                                                                     axes:nil
                                                                                     name:nil];
                  outputTensor = [mpsGraph castTensor:outputUncastedTensor
                                               toType:MPSDataTypeBool
                                                 name:@"all_all"];
              }
              newCachedGraph->inputTensor_ = inputTensor;
              newCachedGraph->outputTensor_ = outputTensor;

            }
            return newCachedGraph;
          });
          cachedGraph = static_cast<CachedGraph *>(tmpCachedGraph);
        }

        auto inputPlaceholder = native_mps::Placeholder(cachedGraph->inputTensor_, input_t);
        auto outputPlaceholder = native_mps::Placeholder(cachedGraph->outputTensor_, output_t);
        NSDictionary<MPSGraphTensor *, MPSGraphTensorData *> *feeds = @{
          inputPlaceholder.getMPSGraphTensor() : inputPlaceholder.getMPSGraphTensorData(),
        };

        NSDictionary<MPSGraphTensor *, MPSGraphTensorData *> *results = @{
          outputPlaceholder.getMPSGraphTensor() : outputPlaceholder.getMPSGraphTensorData(),
        };

        native_mps::runMPSGraph(stream, cachedGraph->graph(), feeds, results);
    }
}

//-----------------------------------------------------------------------
// Min and max functions

Tensor min_max_mps
  (const Tensor& input_t,
   string reduction_type,
   string func_name) {

  namespace native_mps = at::native::mps;

  // Derive from MPSCachedGraph
  struct CachedGraph : public native_mps::MPSCachedGraph
  {
    CachedGraph(MPSGraph *graph) : MPSCachedGraph(graph) {}
    MPSGraphTensor *inputTensor_ = nil;
    MPSGraphTensor *outputTensor_ = nil;
  };

  native_mps::MPSGraphCache* cache_ = native_mps::MPSGraphCache::getInstance();

  IntArrayRef input_shape = input_t.sizes();
  int64_t num_input_dims = input_shape.size();

  // Flatten the input tensor to reduce it to one value
  NSMutableArray<NSNumber*> *apparent_input_shape = [NSMutableArray<NSNumber*> arrayWithCapacity:1];
  int64_t num_in_elements = 1;
  for(int i = 0; i < num_input_dims; i++) {
      num_in_elements *= input_shape[i];
  }
  apparent_input_shape[0] = [NSNumber numberWithInt:num_in_elements];

  Tensor output_t = at::native::empty_mps({}, input_t.scalar_type(), c10::nullopt, kMPS, c10::nullopt, c10::nullopt);

  if (output_t.numel() == 0 || num_in_elements == 0) {
    return output_t;
  }

  @autoreleasepool {
    string key = func_name + mps::getTensorsStringKey(input_t);
    CachedGraph* cachedGraph = static_cast<CachedGraph *>(cache_->LookUp(key));
    // Initialize once if configuration not found in cache
    if(!cachedGraph) {
      native_mps::MPSCachedGraph *tmpCachedGraph = cache_->CreateCachedGraph(key, ^ native_mps::MPSCachedGraph * () {

        CachedGraph *newCachedGraph = nil;

        @autoreleasepool {
          MPSGraph* mpsGraph = native_mps::make_mps_graph();
          newCachedGraph = new CachedGraph(mpsGraph);

          MPSGraphTensor* inputTensor = native_mps::mpsGraphUnrankedPlaceHolder(mpsGraph, native_mps::getMPSDataType(input_t.scalar_type()));

          MPSGraphTensor* outputTensor = nil;

          if(reduction_type == "max")
            outputTensor = [mpsGraph reductionMaximumWithTensor:inputTensor
                                                           axes:@[@0]
                                                           name:nil];
          else if(reduction_type == "min")
            outputTensor = [mpsGraph reductionMinimumWithTensor:inputTensor
                                                           axes:@[@0]
                                                           name:nil];

          newCachedGraph->inputTensor_ = inputTensor;
          newCachedGraph->outputTensor_ = outputTensor;

        }
        return newCachedGraph;
      });
      cachedGraph = static_cast<CachedGraph *>(tmpCachedGraph);
    }

    auto inputPlaceholder = native_mps::Placeholder(cachedGraph->inputTensor_, input_t, apparent_input_shape);
    auto outputPlaceholder = native_mps::Placeholder(cachedGraph->outputTensor_, output_t, @[@1]);

    NSDictionary<MPSGraphTensor *, MPSGraphTensorData *> *feeds = @{
      inputPlaceholder.getMPSGraphTensor() : inputPlaceholder.getMPSGraphTensorData(),
    };

    NSDictionary<MPSGraphTensor *, MPSGraphTensorData *> *results = @{
      outputPlaceholder.getMPSGraphTensor() : outputPlaceholder.getMPSGraphTensorData()
    };

    native_mps::runMPSGraph(getCurrentMPSStream(), cachedGraph->graph(), feeds, results);
  }

  return output_t;
}

// Max entire tensor into scalar result
Tensor max_mps(const Tensor& input_t) {

  return min_max_mps(input_t, "max", "max_mps");
}

// Min entire tensor into scalar result
Tensor min_mps(const Tensor& input_t) {

  return min_max_mps(input_t, "min", "min_mps");
}

void min_max_out_mps
  (const Tensor& input_t,
  int64_t dim,
  bool keepdim,
  const Tensor& output_t,
  const Tensor& indices_t,
  string reduction_type,
  string func_name) {

    namespace native_mps = at::native::mps;

    if (output_t.numel() == 0) {
      return;
    }
    if (input_t.numel() == 1 && input_t.dim() == 0) {
      output_t.fill_(input_t);
      indices_t.fill_(0);
      return;
    }


    // Derive from MPSCachedGraph
    struct CachedGraph : public native_mps::MPSCachedGraph
    {
      CachedGraph(MPSGraph *graph) : MPSCachedGraph(graph) {}
      MPSGraphTensor *inputTensor_ = nil;
      MPSGraphTensor *outputTensor_ = nil;
      MPSGraphTensor *indicesTensor_ = nil;
    };

    native_mps::MPSGraphCache* cache_ = native_mps::MPSGraphCache::getInstance();

    int64_t dim_ = maybe_wrap_dim(dim, input_t.dim());

    // Calculate the output shape according to keepdim=True
    // If there is no dim argument, the input shape is flattened
    IntArrayRef input_shape = input_t.sizes();
    int64_t num_input_dims = input_shape.size();
    NSMutableArray<NSNumber*> *apparent_out_shape = nil;

    apparent_out_shape = [NSMutableArray<NSNumber*> arrayWithCapacity:num_input_dims];
    for(int i = 0; i < num_input_dims; i++) {
        if(dim_ == i)
            apparent_out_shape[i] = @1;
        else
            apparent_out_shape[i] = [NSNumber numberWithInt:input_shape[i]];
    }

    auto stream = at::mps::getCurrentMPSStream();

    @autoreleasepool {
        string key = func_name + ":" + to_string(dim_) + ":" + native_mps::getMPSTypeString(input_t.scalar_type());
        CachedGraph* cachedGraph = static_cast<CachedGraph *>(cache_->LookUp(key));

        if(!cachedGraph) {
          native_mps::MPSCachedGraph *tmpCachedGraph = cache_->CreateCachedGraph(key, ^ native_mps::MPSCachedGraph * () {

            CachedGraph *newCachedGraph = nil;

            @autoreleasepool {
              MPSGraph* mpsGraph = native_mps::make_mps_graph();
              newCachedGraph = new CachedGraph(mpsGraph);

              MPSGraphTensor* inputTensor = native_mps::mpsGraphUnrankedPlaceHolder(mpsGraph, native_mps::getMPSDataType(input_t.scalar_type()));
              MPSGraphTensor* outputTensor = nil;
              if(reduction_type == "max")
                outputTensor = [mpsGraph reductionMaximumWithTensor:inputTensor
                                                               axis:(NSInteger)dim_
                                                               name:nil];
              else if(reduction_type == "min")
                outputTensor = [mpsGraph reductionMinimumWithTensor:inputTensor
                                                               axis:(NSInteger)dim_
                                                               name:nil];

              MPSGraphTensor* castInputTensor = nil;

              if(input_t.scalar_type() != ScalarType::Float &&
                 input_t.scalar_type() != ScalarType::Int   &&
                 input_t.scalar_type() != ScalarType::Half)
                castInputTensor =  [mpsGraph castTensor:inputTensor
                                                 toType:MPSDataTypeFloat32
                                                   name:@"castInputTensor"];
              else
                castInputTensor = inputTensor;

              MPSGraphTensor* argreduceOutTensor = nil;
              if(reduction_type == "max")
                argreduceOutTensor = [mpsGraph reductionArgMaximumWithTensor:castInputTensor
                                                                        axis:(NSInteger)dim_
                                                                        name:@"argmax_out"];
              else if(reduction_type == "min")
                argreduceOutTensor = [mpsGraph reductionArgMinimumWithTensor:castInputTensor
                                                                        axis:(NSInteger)dim_
                                                                        name:@"argmax_out"];

              MPSGraphTensor *indicesTensor = [mpsGraph castTensor:argreduceOutTensor
                                                            toType:MPSDataTypeInt64
                                                              name:@"cast_out"];

              newCachedGraph->inputTensor_ = inputTensor;
              newCachedGraph->outputTensor_ = outputTensor;
              newCachedGraph->indicesTensor_ = indicesTensor;
            }
            return newCachedGraph;
          });
          cachedGraph = static_cast<CachedGraph *>(tmpCachedGraph);
        }

        auto inputPlaceholder = native_mps::Placeholder(cachedGraph->inputTensor_, input_t);
        auto outputPlaceholder = native_mps::Placeholder(cachedGraph->outputTensor_, output_t, apparent_out_shape);
        auto indicesPlaceholder = native_mps::Placeholder(cachedGraph->indicesTensor_, indices_t, apparent_out_shape);

        NSDictionary<MPSGraphTensor *, MPSGraphTensorData *> *feeds = @{
          inputPlaceholder.getMPSGraphTensor() : inputPlaceholder.getMPSGraphTensorData(),
        };

        NSDictionary<MPSGraphTensor *, MPSGraphTensorData *> *results = @{
          outputPlaceholder.getMPSGraphTensor() : outputPlaceholder.getMPSGraphTensorData(),
          indicesPlaceholder.getMPSGraphTensor() : indicesPlaceholder.getMPSGraphTensorData()
        };

        native_mps::runMPSGraph(stream, cachedGraph->graph(), feeds, results);

    }

}

// Max out with dim
TORCH_IMPL_FUNC(max_out_mps)
  (const Tensor& input_t,
   int64_t dim,
   bool keepdim,
   const Tensor& output_t,
   const Tensor& indices_t) {

    int64_t dim_ = maybe_wrap_dim(dim, input_t.dim());
    native::zero_numel_check_dims(input_t, dim_,  "max()");

    min_max_out_mps(input_t, dim, keepdim, output_t, indices_t, "max", "max_out_mps");
}

// Min out with dim
TORCH_IMPL_FUNC(min_out_mps)
  (const Tensor& input_t,
   int64_t dim,
   bool keepdim,
   const Tensor& output_t,
   const Tensor& indices_t) {

    int64_t dim_ = maybe_wrap_dim(dim, input_t.dim());
    native::zero_numel_check_dims(input_t, dim_, "min()");

    min_max_out_mps(input_t, dim, keepdim, output_t, indices_t, "min", "min_out_mps");
}

// Min/Max with dim
std::tuple<Tensor, Tensor> min_max_mps
   (const Tensor& input_t,
    int64_t dim,
    bool keepdim,
    string reduction_type,
    string func_name) {

    namespace native_mps = at::native::mps;

    int64_t dim_ = maybe_wrap_dim(dim, input_t.dim());
    native::zero_numel_check_dims(input_t, dim_, "max()");

    // Calculate the output shape according to keepdim=True
    // If there is no dim argument, the input shape is flattened
    IntArrayRef input_shape = input_t.sizes();
    int64_t num_input_dims = input_shape.size();
    NSMutableArray<NSNumber*> *apparent_out_shape = nil;
    // Use this if keepdim is false
    int64_t num_output_dims = num_input_dims - 1;

    int64_t* malloc_apparent_out_shape = (int64_t *)malloc(num_input_dims * sizeof(int64_t));
    int64_t* malloc_out_shape = (int64_t *)malloc(num_output_dims * sizeof(int64_t));

    apparent_out_shape = [NSMutableArray<NSNumber*> arrayWithCapacity:num_input_dims];
    // Counter for shape when keepdim is false
    int out_i = 0;
    for(int i = 0; i < num_input_dims; i++) {
        if(dim_ == i) {
            apparent_out_shape[i] = @1;
            malloc_apparent_out_shape[i] = 1;
        }
        else {
            apparent_out_shape[i] = [NSNumber numberWithInt:input_shape[i]];
            malloc_apparent_out_shape[i] = input_shape[i];
            malloc_out_shape[out_i] = input_shape[i];
            out_i++;
        }
    }

    Tensor output_t;
    Tensor indices_t;
    if(!keepdim) {
     output_t = at::native::empty_mps(
                      IntArrayRef(malloc_out_shape, num_output_dims),
                      input_t.scalar_type(),
                      c10::nullopt,
                      kMPS,
                      c10::nullopt,
                      c10::nullopt);
     indices_t = at::native::empty_mps(
                      IntArrayRef(malloc_out_shape, num_output_dims),
                      ScalarType::Long,
                      c10::nullopt,
                      kMPS,
                      c10::nullopt,
                      c10::nullopt);
    }
    else {
      output_t = at::native::empty_mps(
                      IntArrayRef(malloc_apparent_out_shape, num_input_dims),
                      input_t.scalar_type(),
                      c10::nullopt,
                      kMPS,
                      c10::nullopt,
                      c10::nullopt);
     indices_t = at::native::empty_mps(
                      IntArrayRef(malloc_apparent_out_shape, num_input_dims),
                      ScalarType::Long,
                      c10::nullopt,
                      kMPS,
                      c10::nullopt,
                      c10::nullopt);
    }

    if (output_t.numel() == 0 || input_t.numel() == 0) {
        free(malloc_out_shape);
        free(malloc_apparent_out_shape);
        return std::tuple<Tensor, Tensor>{output_t, indices_t};
    }

    min_max_out_mps(input_t, dim, keepdim, output_t, indices_t, reduction_type, func_name);

    free(malloc_out_shape);
    free(malloc_apparent_out_shape);
    return std::tuple<Tensor, Tensor>{output_t, indices_t};
}

// Max with dim
std::tuple<Tensor, Tensor> max_mps
   (const Tensor& input_t,
    int64_t dim,
    bool keepdim) {

    return min_max_mps(input_t, dim, keepdim, "max", "max_mps");
}

// Min with dim
std::tuple<Tensor, Tensor> min_mps
   (const Tensor& input_t,
    int64_t dim,
    bool keepdim) {

    return min_max_mps(input_t, dim, keepdim, "min", "min_mps");
}

}

}<|MERGE_RESOLUTION|>--- conflicted
+++ resolved
@@ -13,12 +13,22 @@
 namespace at {
 namespace native {
 
-using namespace std;
-
 enum StdVarType {
   STANDARD_VARIANCE,
   STANDARD_DEVIATION
 };
+
+enum MPSReductionType {
+  MAX,
+  MIN,
+  AMAX,
+  AMIN,
+  SUM,
+  PROD,
+  MEAN,
+  COUNT_NONZERO
+};
+
 
 void set_apparent_shapes(NSMutableArray<NSNumber*> * &apparent_out_shape,
                          NSMutableArray<NSNumber*> * &apparent_in_shape,
@@ -133,8 +143,8 @@
     bool keepdim,
     c10::optional<ScalarType> dtype,
     const Tensor& output_t,
-    string reduction_type,
-    string func_name) {
+    MPSReductionType reduction_type,
+    const std::string& func_name) {
 
   IntArrayRef input_shape = input_t.sizes();
 
@@ -156,15 +166,7 @@
 
   set_axes_and_shapes(input_t, opt_dim, axes, apparent_input_shape, apparent_output_shape, output_shape);
 
-  // Derive from MPSCachedGraph
-  struct CachedGraph : public native_mps::MPSCachedGraph
-  {
-    CachedGraph(MPSGraph *graph) : MPSCachedGraph(graph) {}
-    MPSGraphTensor *inputTensor_ = nil;
-    MPSGraphTensor *outputTensor_ = nil;
-  };
-
-  native_mps::MPSGraphCache* cache_ = native_mps::MPSGraphCache::getInstance();
+   auto cache_ = native_mps::MPSGraphCache::getInstance();
 
   if (output_t.numel() == 0 || input_t.numel() == 0) {
     return;
@@ -177,7 +179,8 @@
     // TODO: Make this key proper
     NSString* ns_key = [[axes valueForKey:@"description"] componentsJoinedByString:@","];
     string key =  func_name+":" + string([ns_key UTF8String]) + ":" + native_mps::getMPSTypeString(input_t.scalar_type()) + ":" + native_mps::getMPSTypeString(output_t.scalar_type());
-    CachedGraph* cachedGraph = static_cast<CachedGraph *>(cache_->LookUp(key));
+    using CachedGraph = native_mps::MPSUnaryCachedGraph;
+    auto cachedGraph = cache_->LookUpAs<CachedGraph>(key);
 
     if(!cachedGraph) {
       native_mps::MPSCachedGraph *tmpCachedGraph = cache_->CreateCachedGraph(key, ^ native_mps::MPSCachedGraph * () {
@@ -201,19 +204,19 @@
 
           MPSGraphTensor* castOutputTensor = nil;
 
-          if(reduction_type == "sum") {
+          if(reduction_type == MPSReductionType::SUM) {
             castOutputTensor = [mpsGraph reductionSumWithTensor:castInputTensor
                                                            axes:axes
                                                            name:nil];
-          } else if(reduction_type == "prod") {
+          } else if(reduction_type == MPSReductionType::PROD) {
             castOutputTensor = [mpsGraph reductionProductWithTensor:castInputTensor
                                                                axes:axes
                                                                name:nil];
-          } else if(reduction_type == "mean") {
+          } else if(reduction_type == MPSReductionType::MEAN) {
             castOutputTensor = [mpsGraph meanOfTensor:inputTensor
                                                  axes:axes
                                                  name:nil];
-          } else if(reduction_type == "count_nonzero") {
+          } else if(reduction_type == MPSReductionType::COUNT_NONZERO) {
             MPSGraphTensor* zeros = [mpsGraph constantWithScalar:0
                                                         dataType:castInputTensor.dataType];
 
@@ -225,11 +228,11 @@
                                                            axes:axes
                                                            name:nil];
           }
-          else if(reduction_type == "amax") {
+          else if(reduction_type == MPSReductionType::AMAX) {
             castOutputTensor = [mpsGraph reductionMaximumWithTensor:inputTensor
                                                                axes:axes
                                                                name:nil];
-          } else if(reduction_type == "amin") {
+          } else if(reduction_type == MPSReductionType::AMIN) {
             castOutputTensor = [mpsGraph reductionMinimumWithTensor:inputTensor
                                                                axes:axes
                                                                name:nil];
@@ -249,7 +252,7 @@
         }
         return newCachedGraph;
       });
-      cachedGraph = static_cast<CachedGraph *>(tmpCachedGraph);
+      cachedGraph = tmpCachedGraph->as<CachedGraph>();
     }
 
     auto inputPlaceholder = native_mps::Placeholder();
@@ -278,11 +281,7 @@
     c10::optional<ScalarType> dtype,
     const Tensor& output_t) {
 
-<<<<<<< HEAD
-    reduction_out_mps(input_t, dim, keepdim, dtype, output_t, "sum", "sum_out_mps");
-=======
     reduction_out_mps(input_t, opt_dim, keepdim, dtype, output_t, MPSReductionType::SUM, "sum_out_mps");
->>>>>>> 0b5b1000
 }
 
 TORCH_IMPL_FUNC(prod_out_mps)
@@ -294,7 +293,7 @@
 
     int64_t dims[1] = {dim};
 
-    reduction_out_mps(input_t, IntArrayRef(dims, 1), keepdim, dtype, output_t, "prod", "prod_out_mps");
+    reduction_out_mps(input_t, IntArrayRef(dims, 1), keepdim, dtype, output_t, MPSReductionType::PROD, "prod_out_mps");
 }
 
 // Taken from ReduceOps.cpp
@@ -318,7 +317,7 @@
     bool keepdim,
     const Tensor& output_t) {
 
-    reduction_out_mps(input_t, dim, keepdim, c10::nullopt, output_t, "amax", "amax_out_mps");
+    reduction_out_mps(input_t, dim, keepdim, c10::nullopt, output_t, MPSReductionType::AMAX, "amax_out_mps");
 }
 
 TORCH_IMPL_FUNC(amin_out_mps)
@@ -327,7 +326,7 @@
     bool keepdim,
     const Tensor& output_t) {
 
-    reduction_out_mps(input_t, dim, keepdim, c10::nullopt, output_t, "amin", "amin_out_mps");
+    reduction_out_mps(input_t, dim, keepdim, c10::nullopt, output_t, MPSReductionType::AMIN, "amin_out_mps");
 }
 
 Tensor prod_mps(const Tensor &self, c10::optional<ScalarType> opt_dtype) {
@@ -347,7 +346,7 @@
                       c10::nullopt,
                       c10::nullopt);
 
-  reduction_out_mps(self, IntArrayRef(dims, num_dims), false, opt_dtype, const_cast<Tensor&>(output_t), "prod", "prod_mps");
+  reduction_out_mps(self, IntArrayRef(dims, num_dims), false, opt_dtype, const_cast<Tensor&>(output_t), MPSReductionType::PROD, "prod_mps");
 
   return output_t;
 }
@@ -374,7 +373,7 @@
                       c10::nullopt,
                       c10::nullopt);
 
-  reduction_out_mps(self, dims, false, self.scalar_type(), const_cast<Tensor&>(output_t), "count_nonzero", "count_nonzero_mps");
+  reduction_out_mps(self, dims, false, self.scalar_type(), const_cast<Tensor&>(output_t), MPSReductionType::COUNT_NONZERO, "count_nonzero_mps");
 
   free(raw_output_shape);
 
@@ -388,135 +387,7 @@
     c10::optional<ScalarType> dtype,
     const Tensor& output_t) {
 
-    reduction_out_mps(input_t, dim, keepdim, dtype, output_t, "mean", "mean_out_mps");
-}
-
-TORCH_IMPL_FUNC(argmax_out_mps)
-   (const Tensor& input_t,
-    c10::optional<int64_t> dim,
-    bool keepdim,
-    const Tensor& output_t) {
-
-    namespace native_mps = at::native::mps;
-
-    // Derive from MPSCachedGraph
-    struct CachedGraph : public native_mps::MPSCachedGraph
-    {
-      CachedGraph(MPSGraph *graph) : MPSCachedGraph(graph) {}
-      MPSGraphTensor *inputTensor_ = nil;
-      MPSGraphTensor *outputTensor_ = nil;
-    };
-
-    native_mps::MPSGraphCache* cache_ = native_mps::MPSGraphCache::getInstance();
-
-    int64_t dim_;
-
-    if (dim.has_value()) {
-        dim_ = maybe_wrap_dim(dim.value(), input_t.dim());
-        native::zero_numel_check_dims(input_t, dim_, "argmax()");
-    } else {
-        TORCH_CHECK_INDEX(
-        input_t.numel() != 0,
-        "argmax()", ": Expected reduction dim to be specified for input.numel() == 0.");
-        // Since input will be flattened, take argmax along 0'th dimension
-        dim_ = 0;
-    }
-
-    // Calculate the output shape according to keepdim=True
-    // If there is no dim argument, the input shape is flattened
-    IntArrayRef input_shape = input_t.sizes();
-    int64_t num_input_dims = input_shape.size();
-    NSMutableArray<NSNumber*> *apparent_in_shape = nil;
-    NSMutableArray<NSNumber*> *apparent_out_shape = nil;
-
-    if(dim.has_value()) {
-        apparent_out_shape = [NSMutableArray<NSNumber*> arrayWithCapacity:num_input_dims];
-        for(int i = 0; i < num_input_dims; i++) {
-            if(dim_ == i)
-                apparent_out_shape[i] = @1;
-            else
-                apparent_out_shape[i] = [NSNumber numberWithInt:input_shape[i]];
-        }
-    }
-    else {
-        apparent_in_shape = [NSMutableArray<NSNumber*> arrayWithCapacity:1];
-        int64_t num_in_elements = 1;
-        for(int i = 0; i < num_input_dims; i++) {
-            num_in_elements *= input_shape[i];
-        }
-        apparent_in_shape[0] = [NSNumber numberWithInt:num_in_elements];
-
-        apparent_out_shape = [NSMutableArray<NSNumber*> arrayWithCapacity:1];
-        apparent_out_shape[0] = @1;
-    }
-
-    if (output_t.numel() == 0) {
-        return;
-    }
-
-    auto stream = at::mps::getCurrentMPSStream();
-
-    @autoreleasepool {
-        string key = "argmax_out_mps:" + to_string(dim_) + ":" + native_mps::getMPSTypeString(input_t.scalar_type());
-        CachedGraph* cachedGraph = static_cast<CachedGraph *>(cache_->LookUp(key));
-
-        if(!cachedGraph) {
-          native_mps::MPSCachedGraph *tmpCachedGraph = cache_->CreateCachedGraph(key, ^ native_mps::MPSCachedGraph * () {
-
-            CachedGraph *newCachedGraph = nil;
-
-            @autoreleasepool {
-              MPSGraph* mpsGraph = native_mps::make_mps_graph();
-              newCachedGraph = new CachedGraph(mpsGraph);
-
-              MPSGraphTensor* inputTensor = native_mps::mpsGraphUnrankedPlaceHolder(mpsGraph, native_mps::getMPSDataType(input_t.scalar_type()));
-
-              MPSGraphTensor* castInputTensor = nil;
-
-              if(input_t.scalar_type() != ScalarType::Float &&
-                 input_t.scalar_type() != ScalarType::Int   &&
-                 input_t.scalar_type() != ScalarType::Half)
-                castInputTensor =  [mpsGraph castTensor:inputTensor
-                                                 toType:MPSDataTypeFloat32
-                                                   name:@"castInputTensor"];
-              else
-                castInputTensor = inputTensor;
-
-              MPSGraphTensor* argmaxOutTensor = [mpsGraph reductionArgMaximumWithTensor:castInputTensor
-                                                                                   axis:(NSInteger)dim_
-                                                                                   name:@"argmax_out"];
-              MPSGraphTensor* outputTensor = [mpsGraph castTensor:argmaxOutTensor
-                                                           toType:MPSDataTypeInt64
-                                                             name:@"cast_out"];
-
-              newCachedGraph->inputTensor_ = inputTensor;
-              newCachedGraph->outputTensor_ = outputTensor;
-            }
-            return newCachedGraph;
-          });
-          cachedGraph = static_cast<CachedGraph *>(tmpCachedGraph);
-        }
-
-        native_mps::Placeholder inputPlaceholder = native_mps::Placeholder();
-        if(apparent_in_shape)
-            inputPlaceholder = native_mps::Placeholder(cachedGraph->inputTensor_, input_t, apparent_in_shape);
-        else
-            inputPlaceholder = native_mps::Placeholder(cachedGraph->inputTensor_, input_t);
-
-        auto outputPlaceholder = native_mps::Placeholder(cachedGraph->outputTensor_, output_t, apparent_out_shape);
-
-        NSDictionary<MPSGraphTensor *, MPSGraphTensorData *> *feeds = @{
-          inputPlaceholder.getMPSGraphTensor() : inputPlaceholder.getMPSGraphTensorData(),
-        };
-
-        NSDictionary<MPSGraphTensor *, MPSGraphTensorData *> *results = @{
-          outputPlaceholder.getMPSGraphTensor() : outputPlaceholder.getMPSGraphTensorData()
-        };
-
-        native_mps::runMPSGraph(stream, cachedGraph->graph(), feeds, results);
-
-    }
-
+    reduction_out_mps(input_t, dim, keepdim, dtype, output_t, MPSReductionType::MEAN, "mean_out_mps");
 }
 
 TORCH_IMPL_FUNC(norm_out_mps)
@@ -538,13 +409,7 @@
   namespace native_mps = at::native::mps;
   CheckedFrom c = "norm_out_mps";
 
-  // Derive from MPSCachedGraph
-  struct CachedGraph : public native_mps::MPSCachedGraph
-  {
-    CachedGraph(MPSGraph *graph) : MPSCachedGraph(graph) {}
-    MPSGraphTensor *inputTensor_ = nil;
-    MPSGraphTensor *outputTensor_ = nil;
-  };
+  using CachedGraph = native_mps::MPSUnaryCachedGraph;
 
   native_mps::MPSGraphCache* cache_ = native_mps::MPSGraphCache::getInstance();
 
@@ -585,7 +450,7 @@
       string keepdim_info = (keepdim) ? "keepdim=1" : "keepdim=0";
       string key =  string("norm_out_mps:") + [ns_key UTF8String] + ":" + native_mps::getMPSTypeString(input_t.scalar_type()) + ":p" + to_string(p) + ":" + keepdim_info;
 
-    CachedGraph* cachedGraph = static_cast<CachedGraph *>(cache_->LookUp(key));
+    auto cachedGraph = cache_->LookUpAs<CachedGraph>(key);
 
     if(!cachedGraph) {
       native_mps::MPSCachedGraph *tmpCachedGraph = cache_->CreateCachedGraph(key, ^ native_mps::MPSCachedGraph * () {
@@ -658,7 +523,7 @@
         }
         return newCachedGraph;
       });
-      cachedGraph = static_cast<CachedGraph *>(tmpCachedGraph);
+      cachedGraph = tmpCachedGraph->as<CachedGraph>();
     }
 
     auto inputPlaceholder = native_mps::Placeholder();
@@ -692,6 +557,7 @@
   StdVarType stdVarType)
 {
   namespace native_mps = at::native::mps;
+  using CachedGraph = native_mps::MPSUnaryCachedGraph;
 
   IntArrayRef input_shape = input_t.sizes();
   int64_t num_input_dims = input_shape.size();
@@ -712,15 +578,6 @@
   bool use_correction = correction.has_value();
   const auto correction_value = use_correction ? correction.value() : false;
   int64_t correction_n = 1;
-
-
-  // Derive from MPSCachedGraph
-  struct CachedGraph : public native_mps::MPSCachedGraph
-  {
-    CachedGraph(MPSGraph *graph) : MPSCachedGraph(graph) {}
-    MPSGraphTensor *inputTensor_ = nil;
-    MPSGraphTensor *outputTensor_ = nil;
-  };
 
   native_mps::MPSGraphCache* cache_ = native_mps::MPSGraphCache::getInstance();
 
@@ -867,7 +724,7 @@
     string keepdim_info = (keepdim) ? "keepdim=1" : "keepdim=0";
     string key = op_key + use_dim_info + ":" + keepdim_info + ":" + string([ns_key UTF8String]) + ":" + native_mps::getTensorsStringKey(input_t) + ":" + bessel_corrected;
 
-    CachedGraph* cachedGraph = static_cast<CachedGraph *>(cache_->LookUp(key));
+    auto cachedGraph = cache_->LookUpAs<CachedGraph>(key);
     // Initialize once if configuration not found in cache
   if(!cachedGraph) {
       native_mps::MPSCachedGraph *tmpCachedGraph = cache_->CreateCachedGraph(key, ^ native_mps::MPSCachedGraph * () {
@@ -957,18 +814,11 @@
    const Tensor& output_t)
 {
     namespace native_mps = at::native::mps;
+    using CachedGraph = native_mps::MPSUnaryCachedGraph;
 
     if (output_t.numel() == 0 || input_t.numel() == 0) {
       return;
     }
-
-    // Derive from MPSCachedGraph
-    struct CachedGraph : public native_mps::MPSCachedGraph
-    {
-      CachedGraph(MPSGraph *graph) : MPSCachedGraph(graph) {}
-      MPSGraphTensor *inputTensor_ = nil;
-      MPSGraphTensor *outputTensor_ = nil;
-    };
 
     native_mps::MPSGraphCache* cache_ = native_mps::MPSGraphCache::getInstance();
     int64_t dim_ = maybe_wrap_dim(dim, input_t.dim());
@@ -992,7 +842,7 @@
     @autoreleasepool {
         MPSShape* input_t_shape = native_mps::getMPSShape(input_t);
         string key = string("any_out_mps:") + native_mps::getMPSShapeString(input_t_shape) + ":" + to_string(dim_) + ":" + native_mps::getMPSTypeString(input_t.scalar_type());
-        CachedGraph* cachedGraph = static_cast<CachedGraph *>(cache_->LookUp(key));
+        CachedGraph* cachedGraph = cache_->LookUpAs<CachedGraph>(key);
 
         if(!cachedGraph) {
           native_mps::MPSCachedGraph *tmpCachedGraph = cache_->CreateCachedGraph(key, ^ native_mps::MPSCachedGraph * () {
@@ -1035,7 +885,7 @@
             }
             return newCachedGraph;
           });
-          cachedGraph = static_cast<CachedGraph *>(tmpCachedGraph);
+          cachedGraph = tmpCachedGraph->as<CachedGraph>();
         }
 
         auto inputPlaceholder = native_mps::Placeholder(cachedGraph->inputTensor_, input_t);
@@ -1055,26 +905,19 @@
 TORCH_IMPL_FUNC(any_all_out_mps)(const Tensor& input_t, const Tensor& output_t)
 {
     namespace native_mps = at::native::mps;
+    using CachedGraph = native_mps::MPSUnaryCachedGraph;
     if (output_t.numel() == 0 || input_t.numel() == 0) {
       return;
     }
 
-    // Derive from MPSCachedGraph
-    struct CachedGraph : public native_mps::MPSCachedGraph
-    {
-      CachedGraph(MPSGraph *graph) : MPSCachedGraph(graph) {}
-      MPSGraphTensor *inputTensor_ = nil;
-      MPSGraphTensor *outputTensor_ = nil;
-    };
-
-    native_mps::MPSGraphCache* cache_ = native_mps::MPSGraphCache::getInstance();
+    auto cache_ = native_mps::MPSGraphCache::getInstance();
 
     auto stream = at::mps::getCurrentMPSStream();
 
     @autoreleasepool {
         MPSShape* input_t_shape = native_mps::getMPSShape(input_t);
         string key = string("any_all_out_mps:") + native_mps::getMPSShapeString(input_t_shape) +":" + native_mps::getMPSTypeString(input_t.scalar_type());
-        CachedGraph* cachedGraph = static_cast<CachedGraph *>(cache_->LookUp(key));
+        CachedGraph* cachedGraph = cache_->LookUpAs<CachedGraph>(key);
 
         if(!cachedGraph) {
           native_mps::MPSCachedGraph *tmpCachedGraph = cache_->CreateCachedGraph(key, ^ native_mps::MPSCachedGraph * () {
@@ -1142,18 +985,11 @@
    const Tensor& output_t)
 {
     namespace native_mps = at::native::mps;
+    using CachedGraph = native_mps::MPSUnaryCachedGraph;
 
     if (output_t.numel() == 0 || input_t.numel() == 0) {
       return;
     }
-
-    // Derive from MPSCachedGraph
-    struct CachedGraph : public native_mps::MPSCachedGraph
-    {
-      CachedGraph(MPSGraph *graph) : MPSCachedGraph(graph) {}
-      MPSGraphTensor *inputTensor_ = nil;
-      MPSGraphTensor *outputTensor_ = nil;
-    };
 
     native_mps::MPSGraphCache* cache_ = native_mps::MPSGraphCache::getInstance();
     int64_t dim_ = maybe_wrap_dim(dim, input_t.dim());
@@ -1177,7 +1013,7 @@
     @autoreleasepool {
         MPSShape* input_t_shape = native_mps::getMPSShape(input_t);
         string key = string("all_out_mps:") + native_mps::getMPSShapeString(input_t_shape) + ":" + to_string(dim_) + ":" + native_mps::getMPSTypeString(input_t.scalar_type());
-        CachedGraph* cachedGraph = static_cast<CachedGraph *>(cache_->LookUp(key));
+        CachedGraph* cachedGraph = cache_->LookUpAs<CachedGraph>(key);
 
         if(!cachedGraph) {
           native_mps::MPSCachedGraph *tmpCachedGraph = cache_->CreateCachedGraph(key, ^ native_mps::MPSCachedGraph * () {
@@ -1220,7 +1056,7 @@
             }
             return newCachedGraph;
           });
-          cachedGraph = static_cast<CachedGraph *>(tmpCachedGraph);
+          cachedGraph = tmpCachedGraph->as<CachedGraph>();
         }
 
         auto inputPlaceholder = native_mps::Placeholder(cachedGraph->inputTensor_, input_t);
@@ -1240,17 +1076,10 @@
 TORCH_IMPL_FUNC(all_all_out_mps)(const Tensor& input_t, const Tensor& output_t)
 {
     namespace native_mps = at::native::mps;
+    using CachedGraph = native_mps::MPSUnaryCachedGraph;
     if (output_t.numel() == 0 || input_t.numel() == 0) {
       return;
     }
-
-    // Derive from MPSCachedGraph
-    struct CachedGraph : public native_mps::MPSCachedGraph
-    {
-      CachedGraph(MPSGraph *graph) : MPSCachedGraph(graph) {}
-      MPSGraphTensor *inputTensor_ = nil;
-      MPSGraphTensor *outputTensor_ = nil;
-    };
 
     native_mps::MPSGraphCache* cache_ = native_mps::MPSGraphCache::getInstance();
 
@@ -1259,7 +1088,7 @@
     @autoreleasepool {
         MPSShape* input_t_shape = native_mps::getMPSShape(input_t);
         string key = string("all_all_out_mps:") + native_mps::getMPSShapeString(input_t_shape) +":" + native_mps::getMPSTypeString(input_t.scalar_type());
-        CachedGraph* cachedGraph = static_cast<CachedGraph *>(cache_->LookUp(key));
+        CachedGraph* cachedGraph = cache_->LookUpAs<CachedGraph>(key);
 
         if(!cachedGraph) {
           native_mps::MPSCachedGraph *tmpCachedGraph = cache_->CreateCachedGraph(key, ^ native_mps::MPSCachedGraph * () {
@@ -1303,7 +1132,7 @@
             }
             return newCachedGraph;
           });
-          cachedGraph = static_cast<CachedGraph *>(tmpCachedGraph);
+          cachedGraph = tmpCachedGraph->as<CachedGraph>();
         }
 
         auto inputPlaceholder = native_mps::Placeholder(cachedGraph->inputTensor_, input_t);
@@ -1325,18 +1154,11 @@
 
 Tensor min_max_mps
   (const Tensor& input_t,
-   string reduction_type,
-   string func_name) {
+   MPSReductionType reduction_type,
+   const std::string& func_name) {
 
   namespace native_mps = at::native::mps;
-
-  // Derive from MPSCachedGraph
-  struct CachedGraph : public native_mps::MPSCachedGraph
-  {
-    CachedGraph(MPSGraph *graph) : MPSCachedGraph(graph) {}
-    MPSGraphTensor *inputTensor_ = nil;
-    MPSGraphTensor *outputTensor_ = nil;
-  };
+  using CachedGraph = native_mps::MPSUnaryCachedGraph;
 
   native_mps::MPSGraphCache* cache_ = native_mps::MPSGraphCache::getInstance();
 
@@ -1359,7 +1181,7 @@
 
   @autoreleasepool {
     string key = func_name + mps::getTensorsStringKey(input_t);
-    CachedGraph* cachedGraph = static_cast<CachedGraph *>(cache_->LookUp(key));
+    CachedGraph* cachedGraph = cache_->LookUpAs<CachedGraph>(key);
     // Initialize once if configuration not found in cache
     if(!cachedGraph) {
       native_mps::MPSCachedGraph *tmpCachedGraph = cache_->CreateCachedGraph(key, ^ native_mps::MPSCachedGraph * () {
@@ -1374,11 +1196,11 @@
 
           MPSGraphTensor* outputTensor = nil;
 
-          if(reduction_type == "max")
+          if(reduction_type == MPSReductionType::MAX)
             outputTensor = [mpsGraph reductionMaximumWithTensor:inputTensor
                                                            axes:@[@0]
                                                            name:nil];
-          else if(reduction_type == "min")
+          else if(reduction_type == MPSReductionType::MIN)
             outputTensor = [mpsGraph reductionMinimumWithTensor:inputTensor
                                                            axes:@[@0]
                                                            name:nil];
@@ -1412,13 +1234,13 @@
 // Max entire tensor into scalar result
 Tensor max_mps(const Tensor& input_t) {
 
-  return min_max_mps(input_t, "max", "max_mps");
+  return min_max_mps(input_t, MPSReductionType::MAX, "max_mps");
 }
 
 // Min entire tensor into scalar result
 Tensor min_mps(const Tensor& input_t) {
 
-  return min_max_mps(input_t, "min", "min_mps");
+  return min_max_mps(input_t, MPSReductionType::MIN, "min_mps");
 }
 
 void min_max_out_mps
@@ -1427,8 +1249,8 @@
   bool keepdim,
   const Tensor& output_t,
   const Tensor& indices_t,
-  string reduction_type,
-  string func_name) {
+  MPSReductionType reduction_type,
+  const std::string& func_name) {
 
     namespace native_mps = at::native::mps;
 
@@ -1486,11 +1308,11 @@
 
               MPSGraphTensor* inputTensor = native_mps::mpsGraphUnrankedPlaceHolder(mpsGraph, native_mps::getMPSDataType(input_t.scalar_type()));
               MPSGraphTensor* outputTensor = nil;
-              if(reduction_type == "max")
+              if(reduction_type == MPSReductionType::MAX)
                 outputTensor = [mpsGraph reductionMaximumWithTensor:inputTensor
                                                                axis:(NSInteger)dim_
                                                                name:nil];
-              else if(reduction_type == "min")
+              else if(reduction_type == MPSReductionType::MIN)
                 outputTensor = [mpsGraph reductionMinimumWithTensor:inputTensor
                                                                axis:(NSInteger)dim_
                                                                name:nil];
@@ -1507,11 +1329,11 @@
                 castInputTensor = inputTensor;
 
               MPSGraphTensor* argreduceOutTensor = nil;
-              if(reduction_type == "max")
+              if(reduction_type == MPSReductionType::MAX)
                 argreduceOutTensor = [mpsGraph reductionArgMaximumWithTensor:castInputTensor
                                                                         axis:(NSInteger)dim_
                                                                         name:@"argmax_out"];
-              else if(reduction_type == "min")
+              else if(reduction_type == MPSReductionType::MIN)
                 argreduceOutTensor = [mpsGraph reductionArgMinimumWithTensor:castInputTensor
                                                                         axis:(NSInteger)dim_
                                                                         name:@"argmax_out"];
@@ -1559,7 +1381,7 @@
     int64_t dim_ = maybe_wrap_dim(dim, input_t.dim());
     native::zero_numel_check_dims(input_t, dim_,  "max()");
 
-    min_max_out_mps(input_t, dim, keepdim, output_t, indices_t, "max", "max_out_mps");
+    min_max_out_mps(input_t, dim, keepdim, output_t, indices_t, MPSReductionType::MAX, "max_out_mps");
 }
 
 // Min out with dim
@@ -1573,16 +1395,163 @@
     int64_t dim_ = maybe_wrap_dim(dim, input_t.dim());
     native::zero_numel_check_dims(input_t, dim_, "min()");
 
-    min_max_out_mps(input_t, dim, keepdim, output_t, indices_t, "min", "min_out_mps");
-}
+    min_max_out_mps(input_t, dim, keepdim, output_t, indices_t, MPSReductionType::MIN, "min_out_mps");
+}
+
+void argmax_argmin_out_mps
+   (const Tensor& input_t,
+    c10::optional<int64_t> dim,
+    bool keepdim,
+    const Tensor& output_t,
+    MPSReductionType reduction_type,
+    const std::string& func_name) {
+    namespace native_mps = at::native::mps;
+    using CachedGraph = native_mps::MPSUnaryCachedGraph;
+
+    native_mps::MPSGraphCache* cache_ = native_mps::MPSGraphCache::getInstance();
+
+    int64_t dim_;
+
+    if (dim.has_value()) {
+        dim_ = maybe_wrap_dim(dim.value(), input_t.dim());
+        zero_numel_check_dims(input_t, dim_, reduction_type == MPSReductionType::MAX ? "argmax()" : "argmin()");
+    } else {
+        TORCH_CHECK_INDEX(
+        input_t.numel() != 0,
+        reduction_type == MPSReductionType::MAX ? "argmax()" : "argmin()" , ": Expected reduction dim to be specified for input.numel() == 0.");
+        // Since input will be flattened, take argmax or argmin along 0'th dimension
+        dim_ = 0;
+    }
+
+    // Calculate the output shape according to keepdim=True
+    // If there is no dim argument, the input shape is flattened
+    IntArrayRef input_shape = input_t.sizes();
+    int64_t num_input_dims = input_shape.size();
+    NSMutableArray<NSNumber*> *apparent_in_shape = nil;
+    NSMutableArray<NSNumber*> *apparent_out_shape = nil;
+
+    if(dim.has_value()) {
+        apparent_out_shape = [NSMutableArray<NSNumber*> arrayWithCapacity:num_input_dims];
+        for(int i = 0; i < num_input_dims; i++) {
+            if(dim_ == i)
+                apparent_out_shape[i] = @1;
+            else
+                apparent_out_shape[i] = [NSNumber numberWithInt:input_shape[i]];
+        }
+    }
+    else {
+        apparent_in_shape = [NSMutableArray<NSNumber*> arrayWithCapacity:1];
+        int64_t num_in_elements = 1;
+        for(int i = 0; i < num_input_dims; i++) {
+            num_in_elements *= input_shape[i];
+        }
+        apparent_in_shape[0] = [NSNumber numberWithInt:num_in_elements];
+
+        apparent_out_shape = [NSMutableArray<NSNumber*> arrayWithCapacity:1];
+        apparent_out_shape[0] = @1;
+    }
+
+    if (output_t.numel() == 0) {
+        return;
+    }
+
+    auto stream = at::mps::getCurrentMPSStream();
+
+    @autoreleasepool {
+        string key = func_name + to_string(dim_) + ":" + native_mps::getTensorsStringKey(input_t);
+        CachedGraph* cachedGraph = cache_->LookUpAs<CachedGraph>(key);
+
+        if(!cachedGraph) {
+          native_mps::MPSCachedGraph *tmpCachedGraph = cache_->CreateCachedGraph(key, ^ native_mps::MPSCachedGraph * () {
+
+            CachedGraph *newCachedGraph = nil;
+
+            @autoreleasepool {
+              MPSGraph* mpsGraph = native_mps::make_mps_graph();
+              newCachedGraph = new CachedGraph(mpsGraph);
+
+              MPSGraphTensor* inputTensor = native_mps::mpsGraphUnrankedPlaceHolder(mpsGraph, native_mps::getMPSDataType(input_t.scalar_type()));
+
+              MPSGraphTensor* castInputTensor = nil;
+              MPSGraphTensor* argreduceOutTensor = nil;
+
+              if(input_t.scalar_type() != ScalarType::Float &&
+                 input_t.scalar_type() != ScalarType::Int   &&
+                 input_t.scalar_type() != ScalarType::Half)
+                castInputTensor =  [mpsGraph castTensor:inputTensor
+                                                 toType:MPSDataTypeFloat32
+                                                   name:@"castInputTensor"];
+              else
+                castInputTensor = inputTensor;
+
+              if (reduction_type == MPSReductionType::MAX) {
+                argreduceOutTensor = [mpsGraph reductionArgMaximumWithTensor:castInputTensor
+                                                                        axis:(NSInteger)dim_
+                                                                        name:nil];
+              }
+              else {
+                argreduceOutTensor = [mpsGraph reductionArgMinimumWithTensor:castInputTensor
+                                                                        axis:(NSInteger)dim_
+                                                                        name:nil];
+              }
+              MPSGraphTensor* outputTensor = [mpsGraph castTensor:argreduceOutTensor
+                                                           toType:MPSDataTypeInt64
+                                                             name:@"castOutpuTensor"];
+
+              newCachedGraph->inputTensor_ = inputTensor;
+              newCachedGraph->outputTensor_ = outputTensor;
+            }
+            return newCachedGraph;
+          });
+          cachedGraph = static_cast<CachedGraph *>(tmpCachedGraph);
+        }
+
+        native_mps::Placeholder inputPlaceholder = native_mps::Placeholder();
+        if(apparent_in_shape)
+            inputPlaceholder = native_mps::Placeholder(cachedGraph->inputTensor_, input_t, apparent_in_shape);
+        else
+            inputPlaceholder = native_mps::Placeholder(cachedGraph->inputTensor_, input_t);
+
+        auto outputPlaceholder = native_mps::Placeholder(cachedGraph->outputTensor_, output_t, apparent_out_shape);
+
+        NSDictionary<MPSGraphTensor *, MPSGraphTensorData *> *feeds = @{
+          inputPlaceholder.getMPSGraphTensor() : inputPlaceholder.getMPSGraphTensorData(),
+        };
+
+        NSDictionary<MPSGraphTensor *, MPSGraphTensorData *> *results = @{
+          outputPlaceholder.getMPSGraphTensor() : outputPlaceholder.getMPSGraphTensorData()
+        };
+
+        native_mps::runMPSGraph(stream, cachedGraph->graph(), feeds, results);
+    }
+}
+
+TORCH_IMPL_FUNC(argmax_out_mps)
+   (const Tensor& input_t,
+    c10::optional<int64_t> dim,
+    bool keepdim,
+    const Tensor& output_t) {
+
+    argmax_argmin_out_mps(input_t, dim, keepdim, output_t, MPSReductionType::MAX, "argmax_out_mps");
+}
+
+TORCH_IMPL_FUNC(argmin_out_mps)
+   (const Tensor& input_t,
+    c10::optional<int64_t> dim,
+    bool keepdim,
+    const Tensor& output_t) {
+
+    argmax_argmin_out_mps(input_t, dim, keepdim, output_t, MPSReductionType::MIN, "argmin_out_mps");
+}
+
 
 // Min/Max with dim
 std::tuple<Tensor, Tensor> min_max_mps
    (const Tensor& input_t,
     int64_t dim,
     bool keepdim,
-    string reduction_type,
-    string func_name) {
+    MPSReductionType reduction_type,
+    const std::string& func_name) {
 
     namespace native_mps = at::native::mps;
 
@@ -1670,7 +1639,7 @@
     int64_t dim,
     bool keepdim) {
 
-    return min_max_mps(input_t, dim, keepdim, "max", "max_mps");
+    return min_max_mps(input_t, dim, keepdim, MPSReductionType::MAX, "max_mps");
 }
 
 // Min with dim
@@ -1679,9 +1648,8 @@
     int64_t dim,
     bool keepdim) {
 
-    return min_max_mps(input_t, dim, keepdim, "min", "min_mps");
-}
-
-}
-
-}+    return min_max_mps(input_t, dim, keepdim, MPSReductionType::MIN, "min_mps");
+}
+
+} // native
+} // at