--- conflicted
+++ resolved
@@ -509,11 +509,7 @@
       }
 
       if ((new_view_index + 1 >= new_view_.size() ||
-<<<<<<< HEAD
-           (new_view_[new_view_index + 1] != 1)) &&
-=======
            (new_view_.at(new_view_index + 1) != 1)) &&
->>>>>>> acb42b98
           original_view_index + 1 < original_view_.size() &&
           original_view_.at(original_view_index + 1) == 1 &&
           !isImplicitBroadcast(original_view_index + 1)) {
