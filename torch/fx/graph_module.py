--- conflicted
+++ resolved
@@ -174,8 +174,6 @@
     @graph.setter
     def graph(self, val) -> None:
         self._graph = val
-<<<<<<< HEAD
-=======
         self.recompile()
 
     def recompile(self) -> None:
@@ -184,7 +182,6 @@
         called after editing the contained `graph`, otherwise the generated
         code of this `GraphModule` will be out of date.
         """
->>>>>>> f010df35
         self.code = self._graph.python_code(root_module='self')
         cls = type(self)
         cls.forward = _forward_from_src(self.code)
