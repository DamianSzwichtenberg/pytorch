--- conflicted
+++ resolved
@@ -694,7 +694,7 @@
             #
             # TODO(whc)- are the saved-tensors/saved-symints correct here?
             # i just made the test pass based on what default partition did
-            [False, True, True, False, False] + [False] * 5 + [True] * 3,
+            [False, True, True, False, False] + [False] * 4 + [True] * 4,
             [is_sym_node(n) for n in fw_graph_out_nodes]
         )
 
@@ -1094,11 +1094,6 @@
     xfail('masked_fill', ''),  # could not find kernel
     xfail('masked.logaddexp', ''),  # aten.logaddexp.default - couldn't find symbolic meta function/decomposi...
     xfail('masked.logsumexp', ''),  # Cannot call sizes() on tensor with symbolic sizes/strides
-<<<<<<< HEAD
-=======
-    # Seems flaky: https://github.com/pytorch/pytorch/issues/88883
-    skip('masked.median', ''),  # Cannot call sizes() on tensor with symbolic sizes/strides
->>>>>>> 8ff2e34c
     xfail('masked.prod', ''),  # Cannot call sizes() on tensor with symbolic sizes/strides
     xfail('masked_scatter', ''),  # Cannot call sizes() on tensor with symbolic sizes/strides
     xfail('masked_select', ''),  # aten.masked_select.default - couldn't find symbolic meta function/decompos...
