--- conflicted
+++ resolved
@@ -169,11 +169,7 @@
         W_q = torch.quantize_per_tensor(W_fp32, W_scale, W_zp, torch.qint8)
 
         # PREPARE MODELS FOR QUANTIZATION
-<<<<<<< HEAD
-        # ------------------------------------------
-=======
         # -------------------------------
->>>>>>> abdf8603
         model.linear.weight = nn.Parameter(W_q.dequantize())
         model.eval()
 
@@ -206,16 +202,7 @@
             sqmodel(X_fp32)
 
         # ACTUAL TESTING BEGINS HERE
-<<<<<<< HEAD
-        # ---------------------------
-=======
         # --------------------------
-
-        # Make sure the quantization parameters are computed the same way
-        qparams = qmodel.linear.qconfig.weight().calculate_qparams()
-        sqparams = sqmodel.linear.qconfig.weight().calculate_qparams()
-        test_class.assertEqual(qparams, sqparams)
->>>>>>> abdf8603
 
         # identify modules by fqn that need to be checked
         # and determine expected post-convert module type
